--- conflicted
+++ resolved
@@ -3912,37 +3912,7 @@
     def _cache_key(cls, kernel, itspace, *args, **kwargs):
         key = [kernel.cache_key, itspace.cache_key]
         for arg in args:
-<<<<<<< HEAD
-            key.append(arg.cache_key)
-=======
-            key += (arg.__class__,)
-            if arg._is_global:
-                key += (arg.data.dim, arg.data.dtype, arg.access)
-            elif arg._is_dat:
-                if isinstance(arg.idx, IterationIndex):
-                    idx = (arg.idx.__class__, arg.idx.index)
-                else:
-                    idx = arg.idx
-                map_arity = arg.map and (tuplify(arg.map.offset) or arg.map.arity)
-                if arg._is_dat_view:
-                    view_idx = arg.data.index
-                else:
-                    view_idx = None
-                key += (arg.data.dim, arg.data.dtype, map_arity,
-                        idx, view_idx, arg.access)
-            elif arg._is_mat:
-                idxs = (arg.idx[0].__class__, arg.idx[0].index,
-                        arg.idx[1].index)
-                map_arities = (tuplify(arg.map[0].offset) or arg.map[0].arity,
-                               tuplify(arg.map[1].offset) or arg.map[1].arity)
-                # Implicit boundary conditions (extruded "top" or
-                # "bottom") affect generated code, and therefore need
-                # to be part of cache key
-                map_bcs = (arg.map[0].implicit_bcs, arg.map[1].implicit_bcs)
-                map_cmpts = (arg.map[0].vector_index, arg.map[1].vector_index)
-                key += (arg.data.dims, arg.data.dtype, idxs,
-                        map_arities, map_bcs, map_cmpts, arg.access)
->>>>>>> 33d4479b
+            key.append((arg.__class__, arg.cache_key))
 
         iterate = kwargs.get("iterate", None)
         if iterate is not None:
