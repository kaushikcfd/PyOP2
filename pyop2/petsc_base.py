--- conflicted
+++ resolved
@@ -1099,13 +1099,8 @@
 
 class _GlobalMatPayload(object):
 
-<<<<<<< HEAD
-    def __init__(self, global_=None):
-        self.global_ = global_ or _make_object("Global", 1, dtype=PETSc.ScalarType)
-=======
     def __init__(self, global_=None, comm=None):
-        self.global_ = global_ or _make_object("Global", 1, comm=comm)
->>>>>>> 0eb21bbd
+        self.global_ = global_ or _make_object("Global", 1, dtype=PETSc.ScalarType, comm=comm)
 
     def __getitem__(self, key):
         return self.global_.data_ro.reshape(1, 1)[key]
