--- conflicted
+++ resolved
@@ -77,15 +77,10 @@
                       %(ssinds_arg)s
                       %(wrapper_args)s
                       %(const_args)s
-<<<<<<< HEAD
-                      %(off_args)s
                       %(layer_arg)s
                       %(other_args)s) {
   %(papi_decl)s;
   %(papi_init)s;
-=======
-                      %(layer_arg)s) {
->>>>>>> c29b2e3e
   %(user_code)s
   %(wrapper_decs)s;
   %(const_inits)s;
@@ -189,14 +184,11 @@
             else:
                 arglist.append(0)
                 arglist.append(iterset.layers - 1)
-<<<<<<< HEAD
+                arglist.append(iterset.layers - 1)
 
         if configuration['hpc_profiling']:
             arglist.append(np.zeros(8, dtype=np.float64))
 
-=======
-                arglist.append(iterset.layers - 1)
->>>>>>> c29b2e3e
         return arglist
 
     @cached_property
