# This file is part of PyOP2
#
# PyOP2 is Copyright (c) 2012-2016, Imperial College London and
# others. Please see the AUTHORS file in the main source directory for
# a full list of copyright holders.  All rights reserved.
#
# Redistribution and use in source and binary forms, with or without
# modification, are permitted provided that the following conditions
# are met:
#
#     * Redistributions of source code must retain the above copyright
#       notice, this list of conditions and the following disclaimer.
#     * Redistributions in binary form must reproduce the above copyright
#       notice, this list of conditions and the following disclaimer in the
#       documentation and/or other materials provided with the distribution.
#     * The name of Imperial College London or that of other
#       contributors may not be used to endorse or promote products
#       derived from this software without specific prior written
#       permission.
#
# THIS SOFTWARE IS PROVIDED BY THE COPYRIGHT HOLDERS AND CONTRIBUTERS
# ''AS IS'' AND ANY EXPRESS OR IMPLIED WARRANTIES, INCLUDING, BUT NOT
# LIMITED TO, THE IMPLIED WARRANTIES OF MERCHANTABILITY AND FITNESS
# FOR A PARTICULAR PURPOSE ARE DISCLAIMED. IN NO EVENT SHALL THE
# COPYRIGHT HOLDERS OR CONTRIBUTORS BE LIABLE FOR ANY DIRECT,
# INDIRECT, INCIDENTAL, SPECIAL, EXEMPLARY, OR CONSEQUENTIAL DAMAGES
# (INCLUDING, BUT NOT LIMITED TO, PROCUREMENT OF SUBSTITUTE GOODS OR
# SERVICES; LOSS OF USE, DATA, OR PROFITS; OR BUSINESS INTERRUPTION)
# HOWEVER CAUSED AND ON ANY THEORY OF LIABILITY, WHETHER IN CONTRACT,
# STRICT LIABILITY, OR TORT (INCLUDING NEGLIGENCE OR OTHERWISE)
# ARISING IN ANY WAY OUT OF THE USE OF THIS SOFTWARE, EVEN IF ADVISED
# OF THE POSSIBILITY OF SUCH DAMAGE.

"""OP2 sequential backend."""
<<<<<<< HEAD
from __future__ import absolute_import, print_function, division
from six.moves import range

import os
import ctypes
from copy import deepcopy
=======

import os
from textwrap import dedent
from copy import deepcopy as dcopy
from collections import OrderedDict
>>>>>>> 13df3043

import ctypes

from pyop2.datatypes import IntType, as_cstr, as_ctypes
from pyop2 import base
from pyop2 import compilation
from pyop2 import petsc_base
from pyop2.base import par_loop                          # noqa: F401
from pyop2.base import READ, WRITE, RW, INC, MIN, MAX    # noqa: F401
from pyop2.base import ON_BOTTOM, ON_TOP, ON_INTERIOR_FACETS, ALL
from pyop2.base import Map, MixedMap, DecoratedMap, Sparsity, Halo  # noqa: F401
from pyop2.base import Set, ExtrudedSet, MixedSet, Subset  # noqa: F401
from pyop2.base import DatView                           # noqa: F401
from pyop2.petsc_base import DataSet, MixedDataSet       # noqa: F401
from pyop2.petsc_base import Global, GlobalDataSet       # noqa: F401
from pyop2.petsc_base import Dat, MixedDat, Mat          # noqa: F401
<<<<<<< HEAD
from pyop2.configuration import configuration
from pyop2.exceptions import NameTypeError  # noqa: F401
=======
from pyop2.exceptions import *  # noqa: F401
>>>>>>> 13df3043
from pyop2.mpi import collective
from pyop2.profiling import timed_region
from pyop2.utils import UniqueNameGenerator, as_tuple, cached_property, get_petsc_dir
from pyop2.wrapper import DirectLayerAccess, IncrementalLayerLoop, wrapper_Arg


import coffee.system
from coffee.plan import ASTKernel


class Kernel(base.Kernel):

    def _ast_to_c(self, ast, opts={}):
        """Transform an Abstract Syntax Tree representing the kernel into a
        string of code (C syntax) suitable to CPU execution."""
        ast_handler = ASTKernel(ast, self._include_dirs)
        ast_handler.plan_cpu(self._opts)
        return ast_handler.gencode()


class Arg(base.Arg):

    def wrapper_args(self):
        # TODO: Use cache key to calculate types.
        c_typenames = []
        types = []
        values = []
        if self._is_mat:
            c_typenames.append("Mat")
            types.append(self.data._argtype)
            values.append(self.data.handle.handle)
        else:
            for d in self.data:
                c_typenames.append(self.ctype)
                types.append(d._argtype)
                # Cannot access a property of the Dat or we will force
                # evaluation of the trace
                values.append(d._data.ctypes.data)
        if self._is_indirect or self._is_mat:
<<<<<<< HEAD
            maps = as_tuple(self.map, Map)
            for map in maps:
                for m in map:
                    c_typenames.append("int")
                    types.append(m._argtype)
                    values.append(m._values.ctypes.data)
        return c_typenames, types, values
=======
            for i, map in enumerate(as_tuple(self.map, Map)):
                if map is not None:
                    for j, m in enumerate(map):
                        val += ", %s *%s" % (as_cstr(IntType), self.c_map_name(i, j))
                        # boundary masks for variable layer extrusion
                        if m.iterset._extruded and not m.iterset.constant_layers and m.implicit_bcs:
                            val += ", struct MapMask *%s_mask" % self.c_map_name(i, j)
        return val

    def c_vec_dec(self, is_facet=False):
        facet_mult = 2 if is_facet else 1
        if self.map is not None:
            return "%(type)s *%(vec_name)s[%(arity)s];\n" % \
                {'type': self.ctype,
                 'vec_name': self.c_vec_name(),
                 'arity': self.map.arity * facet_mult}
        else:
            return "%(type)s *%(vec_name)s;\n" % \
                {'type': self.ctype,
                 'vec_name': self.c_vec_name()}

    def c_wrapper_dec(self):
        val = ""
        if self._is_mixed_mat:
            rows, cols = self.data.sparsity.shape
            for i in range(rows):
                for j in range(cols):
                    val += "Mat %(iname)s; MatNestGetSubMat(%(name)s_, %(i)d, %(j)d, &%(iname)s);\n" \
                        % {'name': self.c_arg_name(),
                           'iname': self.c_arg_name(i, j),
                           'i': i,
                           'j': j}
        elif self._is_mat:
            val += "Mat %(iname)s = %(name)s_;\n" % {'name': self.c_arg_name(),
                                                     'iname': self.c_arg_name(0, 0)}
        return val

    def c_ind_data(self, idx, i, j=0, is_top=False, offset=None, var=None):
        return "%(name)s + (%(map_name)s[%(var)s * %(arity)s + %(idx)s]%(top)s%(off_mul)s%(off_add)s)* %(dim)s%(off)s" % \
            {'name': self.c_arg_name(i),
             'map_name': self.c_map_name(i, 0),
             'var': var if var else 'i',
             'arity': self.map.split[i].arity,
             'idx': idx,
             'top': ' + (start_layer - bottom_layer)' if is_top else '',
             'dim': self.data[i].cdim,
             'off': ' + %d' % j if j else '',
             'off_mul': ' * %d' % offset if is_top and offset is not None else '',
             'off_add': ' + %d' % offset if not is_top and offset is not None else ''}

    def c_ind_data_xtr(self, idx, i, j=0):
        return "%(name)s + (xtr_%(map_name)s[%(idx)s])*%(dim)s%(off)s" % \
            {'name': self.c_arg_name(i),
             'map_name': self.c_map_name(i, 0),
             'idx': idx,
             'dim': str(self.data[i].cdim),
             'off': ' + %d' % j if j else ''}

    def c_kernel_arg_name(self, i, j):
        return "p_%s" % self.c_arg_name(i, j)

    def c_global_reduction_name(self, count=None):
        return self.c_arg_name()

    def c_kernel_arg(self, count, i=0, j=0, shape=(0,)):
        if self._is_dat_view and not self._is_direct:
            raise NotImplementedError("Indirect DatView not implemented")
        if self._uses_itspace:
            if self._is_mat:
                if self.data[i, j]._is_vector_field:
                    return self.c_kernel_arg_name(i, j)
                elif self.data[i, j]._is_scalar_field:
                    return "(%(t)s (*)[%(dim)d])&%(name)s" % \
                        {'t': self.ctype,
                         'dim': shape[0],
                         'name': self.c_kernel_arg_name(i, j)}
                else:
                    raise RuntimeError("Don't know how to pass kernel arg %s" % self)
            else:
                if self.data is not None and self.data.dataset._extruded:
                    return self.c_ind_data_xtr("i_%d" % self.idx.index, i)
                else:
                    return self.c_ind_data("i_%d" % self.idx.index, i)
        elif self._is_indirect:
            if self._is_vec_map:
                return self.c_vec_name()
            return self.c_ind_data(self.idx, i)
        elif self._is_global_reduction:
            return self.c_global_reduction_name(count)
        elif isinstance(self.data, Global):
            return self.c_arg_name(i)
        else:
            if self._is_dat_view:
                idx = "(%(idx)s + i * %(dim)s)" % {'idx': self.data[i].index,
                                                   'dim': super(DatView, self.data[i]).cdim}
            else:
                idx = "(i * %(dim)s)" % {'dim': self.data[i].cdim}
            return "%(name)s + %(idx)s" % {'name': self.c_arg_name(i),
                                           'idx': idx}

    def c_vec_init(self, is_top, is_facet=False):
        is_top_init = is_top
        val = []
        vec_idx = 0
        for i, (m, d) in enumerate(zip(self.map, self.data)):
            is_top = is_top_init and m.iterset._extruded
            for idx in range(m.arity):
                val.append("%(vec_name)s[%(idx)s] = %(data)s" %
                           {'vec_name': self.c_vec_name(),
                            'idx': vec_idx,
                            'data': self.c_ind_data(idx, i, is_top=is_top,
                                                    offset=m.offset[idx] if is_top else None)})
                vec_idx += 1
            if is_facet:
                for idx in range(m.arity):
                    val.append("%(vec_name)s[%(idx)s] = %(data)s" %
                               {'vec_name': self.c_vec_name(),
                                'idx': vec_idx,
                                'data': self.c_ind_data(idx, i, is_top=is_top,
                                                        offset=m.offset[idx])})
                    vec_idx += 1
        return ";\n".join(val)

    def c_addto(self, i, j, buf_name, tmp_name, tmp_decl,
                extruded=None, is_facet=False):
        maps = as_tuple(self.map, Map)
        nrows = maps[0].split[i].arity
        ncols = maps[1].split[j].arity
        rows_str = "%s + i * %s" % (self.c_map_name(0, i), nrows)
        cols_str = "%s + i * %s" % (self.c_map_name(1, j), ncols)

        if extruded is not None:
            rows_str = extruded + self.c_map_name(0, i)
            cols_str = extruded + self.c_map_name(1, j)

        if is_facet:
            nrows *= 2
            ncols *= 2

        ret = []
        rbs, cbs = self.data.sparsity[i, j].dims[0][0]
        rdim = rbs * nrows
        addto_name = buf_name
        addto = 'MatSetValuesLocal'
        if self.data._is_vector_field:
            addto = 'MatSetValuesBlockedLocal'
            rmap, cmap = maps
            rdim, cdim = self.data.dims[i][j]
            if rmap.vector_index is not None or cmap.vector_index is not None:
                rows_str = "rowmap"
                cols_str = "colmap"
                addto = "MatSetValuesLocal"
                nbits = IntType.itemsize * 8 - 2
                fdict = {'nrows': nrows,
                         'ncols': ncols,
                         'rdim': rdim,
                         'cdim': cdim,
                         'rowmap': self.c_map_name(0, i),
                         'colmap': self.c_map_name(1, j),
                         'drop_full_row': 0 if rmap.vector_index is not None else 1,
                         'drop_full_col': 0 if cmap.vector_index is not None else 1,
                         'IntType': as_cstr(IntType),
                         'NBIT': nbits,
                         # UGH, need to make sure literals have
                         # correct type ("long int" if using 64 bit
                         # ints).
                         'ONE': {62: "1L", 30: "1"}[nbits],
                         'MASK': "0x%x%s" % (sum(2**(nbits - i) for i in range(3)),
                                             {62: "L", 30: ""}[nbits])}
                # Horrible hack alert
                # To apply BCs to a component of a Dat with cdim > 1
                # we encode which components to apply things to in the
                # high bits of the map value
                # The value that comes in is:
                # NBIT = (sizeof(IntType)*8 - 2)
                # -(row + 1 + sum_i 2 ** (NBIT - i))
                # where i are the components to zero
                #
                # So, the actual row (if it's negative) is:
                # MASK = sum_i 2**(NBIT - i)
                # (~input) & ~MASK
                # And we can determine which components to zero by
                # inspecting the high bits (1 << NBIT - i)
                ret.append("""
                %(IntType)s rowmap[%(nrows)d*%(rdim)d];
                %(IntType)s colmap[%(ncols)d*%(cdim)d];
                %(IntType)s block_row, block_col, tmp;
                int discard;
                for ( int j = 0; j < %(nrows)d; j++ ) {
                    block_row = %(rowmap)s[i*%(nrows)d + j];
                    discard = 0;
                    tmp = -(block_row + 1);
                    if ( block_row < 0 ) {
                        discard = 1;
                        block_row = tmp & ~%(MASK)s;
                    }
                    for ( int k = 0; k < %(rdim)d; k++ ) {
                        if ( discard && (!(tmp & %(MASK)s) || %(drop_full_row)d || ((tmp & (%(ONE)s << (%(NBIT)s - k))) != 0)) ) {
                            rowmap[j*%(rdim)d + k] = -1;
                        } else {
                            rowmap[j*%(rdim)d + k] = (block_row)*%(rdim)d + k;
                        }
                    }
                }
                for ( int j = 0; j < %(ncols)d; j++ ) {
                    discard = 0;
                    block_col = %(colmap)s[i*%(ncols)d + j];
                    tmp = -(block_col + 1);
                    if ( block_col < 0 ) {
                        discard = 1;
                        block_col = tmp & ~%(MASK)s;
                    }
                    for ( int k = 0; k < %(cdim)d; k++ ) {
                        if ( discard && (!(tmp & %(MASK)s) || %(drop_full_col)d || ((tmp & (%(ONE)s << (%(NBIT)s- k))) != 0)) ) {
                            colmap[j*%(cdim)d + k] = -1;
                        } else {
                            colmap[j*%(cdim)d + k] = (block_col)*%(cdim)d + k;
                        }
                    }
                }
                """ % fdict)
                nrows *= rdim
                ncols *= cdim
        ret.append("""ierr = %(addto)s(%(mat)s, %(nrows)s, %(rows)s,
                                         %(ncols)s, %(cols)s,
                                         (const PetscScalar *)%(vals)s,
                                         %(insert)s); CHKERRQ(ierr);""" %
                   {'mat': self.c_arg_name(i, j),
                    'vals': addto_name,
                    'addto': addto,
                    'nrows': nrows,
                    'ncols': ncols,
                    'rows': rows_str,
                    'cols': cols_str,
                    'IntType': as_cstr(IntType),
                    'insert': "INSERT_VALUES" if self.access == WRITE else "ADD_VALUES"})
        ret = " "*16 + "{\n" + "\n".join(ret) + "\n" + " "*16 + "}"
        return ret

    def c_add_offset(self, is_facet=False):
        if not self.map.iterset._extruded:
            return ""
        val = []
        vec_idx = 0
        for i, (m, d) in enumerate(zip(self.map, self.data)):
            for idx in range(m.arity):
                val.append("%(name)s[%(j)d] += %(offset)d * %(dim)s;" %
                           {'name': self.c_vec_name(),
                            'j': vec_idx,
                            'offset': m.offset[idx],
                            'dim': d.cdim})
                vec_idx += 1
            if is_facet:
                for idx in range(m.arity):
                    val.append("%(name)s[%(j)d] += %(offset)d * %(dim)s;" %
                               {'name': self.c_vec_name(),
                                'j': vec_idx,
                                'offset': m.offset[idx],
                                'dim': d.cdim})
                    vec_idx += 1
        return '\n'.join(val)+'\n'

    # New globals generation which avoids false sharing.
    def c_intermediate_globals_decl(self, count):
        return "%(type)s %(name)s_l%(count)s[1][%(dim)s]" % \
            {'type': self.ctype,
             'name': self.c_arg_name(),
             'count': str(count),
             'dim': self.data.cdim}

    def c_intermediate_globals_init(self, count):
        if self.access == INC:
            init = "(%(type)s)0" % {'type': self.ctype}
        else:
            init = "%(name)s[i]" % {'name': self.c_arg_name()}
        return "for ( int i = 0; i < %(dim)s; i++ ) %(name)s_l%(count)s[0][i] = %(init)s" % \
            {'dim': self.data.cdim,
             'name': self.c_arg_name(),
             'count': str(count),
             'init': init}

    def c_intermediate_globals_writeback(self, count):
        d = {'gbl': self.c_arg_name(),
             'local': "%(name)s_l%(count)s[0][i]" %
             {'name': self.c_arg_name(), 'count': str(count)}}
        if self.access == INC:
            combine = "%(gbl)s[i] += %(local)s" % d
        elif self.access == MIN:
            combine = "%(gbl)s[i] = %(gbl)s[i] < %(local)s ? %(gbl)s[i] : %(local)s" % d
        elif self.access == MAX:
            combine = "%(gbl)s[i] = %(gbl)s[i] > %(local)s ? %(gbl)s[i] : %(local)s" % d
        return """
#pragma omp critical
for ( int i = 0; i < %(dim)s; i++ ) %(combine)s;
""" % {'combine': combine, 'dim': self.data.cdim}

    def c_map_decl(self, is_facet=False):
        if self._is_mat:
            dsets = self.data.sparsity.dsets
        else:
            dsets = (self.data.dataset,)
        val = []
        for i, (map, dset) in enumerate(zip(as_tuple(self.map, Map), dsets)):
            for j, (m, d) in enumerate(zip(map, dset)):
                dim = m.arity
                if is_facet:
                    dim *= 2
                val.append("%(IntType)s xtr_%(name)s[%(dim)s];" %
                           {'name': self.c_map_name(i, j),
                            'dim': dim,
                            'IntType': as_cstr(IntType)})
        return '\n'.join(val)+'\n'

    def c_map_init(self, is_top=False, is_facet=False):
        if self._is_mat:
            dsets = self.data.sparsity.dsets
        else:
            dsets = (self.data.dataset,)
        val = []
        for i, (map, dset) in enumerate(zip(as_tuple(self.map, Map), dsets)):
            for j, (m, d) in enumerate(zip(map, dset)):
                for idx in range(m.arity):
                    val.append("xtr_%(name)s[%(ind)s] = *(%(name)s + i * %(dim)s + %(ind)s)%(off_top)s;" %
                               {'name': self.c_map_name(i, j),
                                'dim': m.arity,
                                'ind': idx,
                                'off_top': ' + (start_layer - bottom_layer) * '+str(m.offset[idx]) if is_top else ''})
                if is_facet:
                    for idx in range(m.arity):
                        val.append("xtr_%(name)s[%(ind)s] = *(%(name)s + i * %(dim)s + %(ind_zero)s)%(off_top)s%(off)s;" %
                                   {'name': self.c_map_name(i, j),
                                    'dim': m.arity,
                                    'ind': idx + m.arity,
                                    'ind_zero': idx,
                                    'off_top': ' + (start_layer - bottom_layer)' if is_top else '',
                                    'off': ' + ' + str(m.offset[idx])})
        return '\n'.join(val)+'\n'

    def c_map_bcs_variable(self, sign, is_facet):
        maps = as_tuple(self.map, Map)
        val = []
        val.append("for (int facet = 0; facet < %d; facet++) {" % (2 if is_facet else 1))
        bottom_masking = []
        top_masking = []
        chart = None
        for i, map in enumerate(maps):
            if not map.iterset._extruded:
                continue
            for j, m in enumerate(map):
                map_name = self.c_map_name(i, j)
                for location, method in m.implicit_bcs:
                    if chart is None:
                        chart = m.boundary_masks[method].section.getChart()
                    else:
                        assert chart == m.boundary_masks[method].section.getChart()
                    tmp = """apply_extruded_mask(%(map_name)s_mask->section,
                                                 %(map_name)s_mask_indices,
                                                 %(mask_name)s,
                                                 facet*%(facet_offset)s,
                                                 %(nbits)s,
                                                 %(sign)s10000000,
                                                 xtr_%(map_name)s);""" % \
                          {"map_name": map_name,
                           "mask_name": "%s_mask" % location,
                           "facet_offset": m.arity,
                           "nbits": chart[1],
                           "sign": sign}
                    if location == "bottom":
                        bottom_masking.append(tmp)
                    else:
                        top_masking.append(tmp)
        if chart is None:
            # No implicit bcs found
            return ""
        if len(bottom_masking) > 0:
            val.append("const int64_t bottom_mask = bottom_masks[entity_offset + j_0 - bottom_layer + facet];")
            val.append("\n".join(bottom_masking))
        if len(top_masking) > 0:
            val.append("const int64_t top_mask = top_masks[entity_offset + j_0 - bottom_layer + facet];")
            val.append("\n".join(top_masking))
        val.append("}")
        return "\n".join(val)

    def c_map_bcs(self, sign, is_facet):
        maps = as_tuple(self.map, Map)
        val = []
        # To throw away boundary condition values, we subtract a large
        # value from the map to make it negative then add it on later to
        # get back to the original
        max_int = 10000000

        need_bottom = False
        # Apply any bcs on the first (bottom) layer
        for i, map in enumerate(maps):
            if not map.iterset._extruded:
                continue
            for j, m in enumerate(map):
                bottom_masks = None
                for location, name in m.implicit_bcs:
                    if location == "bottom":
                        if bottom_masks is None:
                            bottom_masks = m.bottom_mask[name].copy()
                        else:
                            bottom_masks += m.bottom_mask[name]
                        need_bottom = True
                if bottom_masks is not None:
                    for idx in range(m.arity):
                        if bottom_masks[idx] < 0:
                            val.append("xtr_%(name)s[%(ind)s] %(sign)s= %(val)s;" %
                                       {'name': self.c_map_name(i, j),
                                        'val': max_int,
                                        'ind': idx,
                                        'sign': sign})
        if need_bottom:
            val.insert(0, "if (j_0 == bottom_layer) {")
            val.append("}")

        need_top = False
        pos = len(val)
        # Apply any bcs on last (top) layer
        for i, map in enumerate(maps):
            if not map.iterset._extruded:
                continue
            for j, m in enumerate(map):
                top_masks = None
                for location, name in m.implicit_bcs:
                    if location == "top":
                        if top_masks is None:
                            top_masks = m.top_mask[name].copy()
                        else:
                            top_masks += m.top_mask[name]
                        need_top = True
                if top_masks is not None:
                    facet_offset = m.arity if is_facet else 0
                    for idx in range(m.arity):
                        if top_masks[idx] < 0:
                            val.append("xtr_%(name)s[%(ind)s] %(sign)s= %(val)s;" %
                                       {'name': self.c_map_name(i, j),
                                        'val': max_int,
                                        'ind': idx + facet_offset,
                                        'sign': sign})
        if need_top:
            val.insert(pos, "if (j_0 == top_layer - 1) {")
            val.append("}")
        return '\n'.join(val)+'\n'

    def c_add_offset_map(self, is_facet=False):
        if self._is_mat:
            dsets = self.data.sparsity.dsets
        else:
            dsets = (self.data.dataset,)
        val = []
        for i, (map, dset) in enumerate(zip(as_tuple(self.map, Map), dsets)):
            if not map.iterset._extruded:
                continue
            for j, (m, d) in enumerate(zip(map, dset)):
                for idx in range(m.arity):
                    val.append("xtr_%(name)s[%(ind)s] += %(off)d;" %
                               {'name': self.c_map_name(i, j),
                                'off': m.offset[idx],
                                'ind': idx})
                if is_facet:
                    for idx in range(m.arity):
                        val.append("xtr_%(name)s[%(ind)s] += %(off)d;" %
                                   {'name': self.c_map_name(i, j),
                                    'off': m.offset[idx],
                                    'ind': m.arity + idx})
        return '\n'.join(val)+'\n'

    def c_buffer_decl(self, size, idx, buf_name, is_facet=False, init=True):
        buf_type = self.data.ctype
        dim = len(size)
        compiler = coffee.system.compiler
        isa = coffee.system.isa
        align = compiler['align'](isa["alignment"]) if compiler and size[-1] % isa["dp_reg"] == 0 else ""
        init_expr = " = " + "{" * dim + "0.0" + "}" * dim if self.access in [WRITE, INC] else ""
        if not init:
            init_expr = ""

        return "%(typ)s %(name)s%(dim)s%(align)s%(init)s" % \
            {"typ": buf_type,
             "name": buf_name,
             "dim": "".join(["[%d]" % (d * (2 if is_facet else 1)) for d in size]),
             "align": " " + align,
             "init": init_expr}

    def c_buffer_gather(self, size, idx, buf_name):
        dim = self.data.cdim
        return ";\n".join(["%(name)s[i_0*%(dim)d%(ofs)s] = *(%(ind)s%(ofs)s);\n" %
                           {"name": buf_name,
                            "dim": dim,
                            "ind": self.c_kernel_arg(idx),
                            "ofs": " + %s" % j if j else ""} for j in range(dim)])

    def c_buffer_scatter_vec(self, count, i, j, mxofs, buf_name):
        dim = self.data.split[i].cdim
        return ";\n".join(["*(%(ind)s%(nfofs)s) %(op)s %(name)s[i_0*%(dim)d%(nfofs)s%(mxofs)s]" %
                           {"ind": self.c_kernel_arg(count, i, j),
                            "op": "=" if self.access == WRITE else "+=",
                            "name": buf_name,
                            "dim": dim,
                            "nfofs": " + %d" % o if o else "",
                            "mxofs": " + %d" % (mxofs[0] * dim) if mxofs else ""}
                           for o in range(dim)])
>>>>>>> 13df3043


class JITModule(base.JITModule):

<<<<<<< HEAD
    def generate_wrapper(self):
        is_facet = (self._iteration_region == ON_INTERIOR_FACETS)

        wrapper_args = []

        unique_name = UniqueNameGenerator()
        start_layer = None

        if isinstance(self._itspace._iterset, Subset):
            wrapper_args.append("int *ssinds")
        if self._itspace._extruded:
            wrapper_args += ["int nlayers"]

            region = self._iteration_region
            # Set up appropriate layer iteration bounds
            if region is ON_BOTTOM:
                start_layer = 0
                end_layer = 1
            elif region is ON_TOP:
                start_layer = "(nlayers - 1)"
                end_layer = "nlayers"
            elif region is ON_INTERIOR_FACETS:
                start_layer = 0
                end_layer = "(nlayers - 1)"
            else:
                start_layer = 0
                end_layer = "nlayers"

        def loop_body(index_name):
            kernel_args = []
            inits = []
            init_layers = []
            writebacks = []
            post_writebacks = []

            for i, arg in enumerate(self._args):
                prefix = 'arg{0}_'.format(i)
                namer = lambda sn: unique_name(prefix + sn)

                c_typenames, _1, _2 = arg.wrapper_args()

                arg_names = []
                for j, typ in enumerate(c_typenames):
                    name = namer(str(j))
                    arg_names.append(name)
                    wrapper_args.append("{typ} *{name}".format(typ=typ, name=name))  # ugh, side effect

                col_name = 'j_0' if self._itspace._extruded else None
                # layer_access = DirectLayerAccess(col_name)
                layer_access = IncrementalLayerLoop(start_layer, namer)
                arg_wrapper, kernel_arg = wrapper_Arg(arg.cache_key, arg_names, index_name, col_name, namer, layer_access, is_facet=is_facet)
                inits.extend(arg_wrapper.init)
                init_layers.extend(arg_wrapper.init_layer)
                writebacks.extend(arg_wrapper.writeback)
                post_writebacks.extend(arg_wrapper.post_writeback)
                kernel_args.append(kernel_arg)

            return inits, init_layers + [self._kernel.name + '(' + ', '.join(kernel_args) + ');'] + writebacks + post_writebacks

        base_inits, body3 = loop_body('i')
        if self._itspace._extruded and any(arg._is_indirect or arg._is_mat for arg in self._args):
            body2 = base_inits[:]
            body2.append("for (int {0} = {1}; {0} < {2}; {0}++) {{".format('j_0', start_layer, end_layer))
            body2.extend('\t' + line for line in body3)
            body2.append("}")
        else:
            body2 = base_inits + body3

        if isinstance(self._itspace._iterset, Subset):
            body = ["for (int {0} = start; {0} < end; {0}++) {{".format('n')]
            body.append('\t' + "int i = ssinds[n];")
            body.extend('\t' + line for line in body2)
            body.append("}")
        else:
            body = ["for (int {0} = start; {0} < end; {0}++) {{".format('i')]
            body.extend('\t' + line for line in body2)
            body.append("}")

        return ''.join(["void ", self._wrapper_name,
                        "(int start, int end, ",
                        ', '.join(wrapper_args),
                        ")\n{\n",
                        '\n'.join('\t' + line for line in body),
                        "\n}\n"])
=======
    _wrapper = """
struct MapMask {
    /* Row pointer */
    PetscSection section;
    /* Indices */
    const PetscInt *indices;
};

struct EntityMask {
    PetscSection section;
    const int64_t *bottom;
    const int64_t *top;
};

static PetscErrorCode apply_extruded_mask(PetscSection section,
                                          const PetscInt mask_indices[],
                                          const int64_t mask,
                                          const int facet_offset,
                                          const int nbits,
                                          const int value_offset,
                                          PetscInt map[])
{
    PetscErrorCode ierr;
    PetscInt dof, off;
    /* Shortcircuit for interior cells */
    if (!mask) return 0;
    for (int bit = 0; bit < nbits; bit++) {
        if (mask & (1L<<bit)) {
            ierr = PetscSectionGetDof(section, bit, &dof); CHKERRQ(ierr);
            ierr = PetscSectionGetOffset(section, bit, &off); CHKERRQ(ierr);
            for (int k = off; k < off + dof; k++) {
                map[mask_indices[k] + facet_offset] += value_offset;
            }
        }
    }
    return 0;
}

PetscErrorCode %(wrapper_name)s(int start,
                      int end,
                      %(iterset_masks)s
                      %(ssinds_arg)s
                      %(wrapper_args)s
                      %(layer_arg)s) {
  PetscErrorCode ierr;
  %(user_code)s
  %(wrapper_decs)s;
  %(map_decl)s
  %(vec_decs)s;
  %(get_mask_indices)s;
  for ( int n = start; n < end; n++ ) {
    %(IntType)s i = %(index_expr)s;
    %(layer_decls)s;
    %(entity_offset)s;
    %(vec_inits)s;
    %(map_init)s;
    %(extr_loop)s
    %(buffer_decl)s;
    %(buffer_gather)s
    %(kernel_name)s(%(kernel_args)s);
    %(map_bcs_m)s;
    %(itset_loop_body)s
    %(map_bcs_p)s;
    %(apply_offset)s;
    %(extr_loop_close)s
  }
  return 0;
}
"""
>>>>>>> 13df3043

    _cppargs = []
    _libraries = []
    _system_headers = []
    _extension = 'c'

    def __init__(self, kernel, itspace, *args, **kwargs):
        """
        A cached compiled function to execute for a specified par_loop.

        See :func:`~.par_loop` for the description of arguments.

        .. warning ::

           Note to implementors.  This object is *cached*, and therefore
           should not hold any long term references to objects that
           you want to be collected.  In particular, after the
           ``args`` have been inspected to produce the compiled code,
           they **must not** remain part of the object's slots,
           otherwise they (and the :class:`~.Dat`\s, :class:`~.Map`\s
           and :class:`~.Mat`\s they reference) will never be collected.
        """
        # Return early if we were in the cache.
        if self._initialized:
            return
        self.comm = itspace.comm
        self._kernel = kernel
        self._fun = None
        self._code_dict = None
        self._itspace = itspace
        self._args = args
        self._direct = kwargs.get('direct', False)
        self._iteration_region = kwargs.get('iterate', ALL)
        self._pass_layer_arg = kwargs.get('pass_layer_arg', False)
        # Copy the class variables, so we don't overwrite them
        self._cppargs = deepcopy(type(self)._cppargs)
        self._libraries = deepcopy(type(self)._libraries)
        self._system_headers = deepcopy(type(self)._system_headers)
        self.set_argtypes(itspace.iterset, *args)
        if not kwargs.get('delay', False):
            self.compile()
            self._initialized = True

    @collective
    def __call__(self, *args):
        return self._fun(*args)

    @property
    def _wrapper_name(self):
        return 'wrap_%s' % self._kernel.name

    @cached_property
    def code_to_compile(self):
        if not hasattr(self, '_args'):
            raise RuntimeError("JITModule has no args associated with it, should never happen")

        compiler = coffee.system.compiler
        externc_open = '' if not self._kernel._cpp else 'extern "C" {'
        externc_close = '' if not self._kernel._cpp else '}'
        headers = "\n".join([compiler.get('vect_header', "")])
        if any(arg._is_soa for arg in self._args):
            kernel_code = """
            #define OP2_STRIDE(a, idx) a[idx]
            %(header)s
            %(code)s
            #undef OP2_STRIDE
            """ % {'code': self._kernel.code(),
                   'header': headers}
        else:
            kernel_code = """
%(header)s
%(code)s
            """ % {'code': self._kernel.code(),
                   'header': headers}
        code_to_compile = self.generate_wrapper()

        code_to_compile = """
#include <petsc.h>
#include <stdbool.h>
#include <math.h>
#include <inttypes.h>
%(sys_headers)s

%(kernel)s

%(externc_open)s
%(wrapper)s
%(externc_close)s
        """ % {'kernel': kernel_code,
               'wrapper': code_to_compile,
               'externc_open': externc_open,
               'externc_close': externc_close,
               'sys_headers': '\n'.join(self._kernel._headers + self._system_headers)}

        self._dump_generated_code(code_to_compile)
        return code_to_compile

    @collective
    def compile(self):
        if not hasattr(self, '_args'):
            raise RuntimeError("JITModule has no args associated with it, should never happen")

        # If we weren't in the cache we /must/ have arguments
        compiler = coffee.system.compiler
        extension = self._extension
        cppargs = self._cppargs
        cppargs += ["-I%s/include" % d for d in get_petsc_dir()] + \
                   ["-I%s" % d for d in self._kernel._include_dirs] + \
                   ["-I%s" % os.path.abspath(os.path.dirname(__file__))]
        if compiler:
            cppargs += [compiler[coffee.system.isa['inst_set']]]
        ldargs = ["-L%s/lib" % d for d in get_petsc_dir()] + \
                 ["-Wl,-rpath,%s/lib" % d for d in get_petsc_dir()] + \
                 ["-lpetsc", "-lm"] + self._libraries
        ldargs += self._kernel._ldargs

        if self._kernel._cpp:
            extension = "cpp"
        self._fun = compilation.load(self.code_to_compile,
                                     extension,
                                     self._wrapper_name,
                                     cppargs=cppargs,
                                     ldargs=ldargs,
                                     argtypes=self._argtypes,
                                     restype=ctypes.c_int,
                                     compiler=compiler.get('name'),
                                     comm=self.comm)
        # Blow away everything we don't need any more
        del self._args
        del self._kernel
        del self._itspace
        del self._direct
        return self._fun

<<<<<<< HEAD
=======
    def generate_code(self):
        if not self._code_dict:
            self._code_dict = wrapper_snippets(self._itspace, self._args,
                                               kernel_name=self._kernel._name,
                                               user_code=self._kernel._user_code,
                                               wrapper_name=self._wrapper_name,
                                               iteration_region=self._iteration_region,
                                               pass_layer_arg=self._pass_layer_arg)
        return self._code_dict

>>>>>>> 13df3043
    def set_argtypes(self, iterset, *args):
        index_type = as_ctypes(IntType)
        argtypes = [index_type, index_type]
        if iterset.masks is not None:
            argtypes.append(iterset.masks._argtype)
        if isinstance(iterset, Subset):
            argtypes.append(iterset._argtype)
<<<<<<< HEAD
        if iterset._extruded:
            argtypes.append(ctypes.c_int)

        for arg in args:
            _1, types, _2 = arg.wrapper_args()
            argtypes.extend(types)
=======
        for arg in args:
            if arg._is_mat:
                argtypes.append(arg.data._argtype)
            else:
                for d in arg.data:
                    argtypes.append(d._argtype)
            if arg._is_indirect or arg._is_mat:
                maps = as_tuple(arg.map, Map)
                for map in maps:
                    if map is not None:
                        for m in map:
                            argtypes.append(m._argtype)
                            if m.iterset._extruded and not m.iterset.constant_layers:
                                method = None
                                for location, method_ in m.implicit_bcs:
                                    if method is None:
                                        method = method_
                                    else:
                                        assert method == method_, "Mixed implicit bc methods not supported"
                                if method is not None:
                                    argtypes.append(m.boundary_masks[method]._argtype)
        if iterset._extruded:
            argtypes.append(ctypes.c_voidp)
>>>>>>> 13df3043

        self._argtypes = argtypes


class ParLoop(petsc_base.ParLoop):

    def prepare_arglist(self, iterset, *args):
        arglist = []
<<<<<<< HEAD

        if isinstance(iterset, Subset):
            arglist.append(iterset._indices.ctypes.data)
        if iterset._extruded:
            arglist.append(iterset.layers - 1)

        for arg in args:
            _1, _2, values = arg.wrapper_args()
            arglist.extend(values)

=======
        if iterset.masks is not None:
            arglist.append(iterset.masks.handle)
        if isinstance(iterset, Subset):
            arglist.append(iterset._indices.ctypes.data)
        for arg in args:
            if arg._is_mat:
                arglist.append(arg.data.handle.handle)
            else:
                for d in arg.data:
                    # Cannot access a property of the Dat or we will force
                    # evaluation of the trace
                    arglist.append(d._data.ctypes.data)
            if arg._is_indirect or arg._is_mat:
                for map in arg._map:
                    if map is not None:
                        for m in map:
                            arglist.append(m._values.ctypes.data)
                            if m.iterset._extruded and not m.iterset.constant_layers:
                                if m.implicit_bcs:
                                    _, method = m.implicit_bcs[0]
                                    arglist.append(m.boundary_masks[method].handle)
        if iterset._extruded:
            arglist.append(iterset.layers_array.ctypes.data)
>>>>>>> 13df3043
        return arglist

    @cached_property
    def _jitmodule(self):
        return JITModule(self.kernel, self.it_space, *self.args,
                         direct=self.is_direct, iterate=self.iteration_region,
                         pass_layer_arg=self._pass_layer_arg)

    @collective
    def _compute(self, part, fun, *arglist):
        with timed_region("ParLoop%s" % self.iterset.name):
            fun(part.offset, part.offset + part.size, *arglist)
            self.log_flops(self.num_flops * part.size)


<<<<<<< HEAD
def generate_cell_wrapper(itspace, args, forward_args=(), kernel_name=None, wrapper_name=None):
    wrapper_fargs = ["{1} farg{0}".format(i, arg) for i, arg in enumerate(forward_args)]
    kernel_fargs = ["farg{0}".format(i) for i in range(len(forward_args))]
=======
def wrapper_snippets(itspace, args,
                     kernel_name=None, wrapper_name=None, user_code=None,
                     iteration_region=ALL, pass_layer_arg=False):
    """Generates code snippets for the wrapper,
    ready to be into a template.

    :param itspace: :class:`IterationSpace` object of the :class:`ParLoop`,
                    This is built from the iteration :class:`Set`.
    :param args: :class:`Arg`s of the :class:`ParLoop`
    :param kernel_name: Kernel function name (forwarded)
    :param user_code: Code to insert into the wrapper (forwarded)
    :param wrapper_name: Wrapper function name (forwarded)
    :param iteration_region: Iteration region, this is specified when
                             creating a :class:`ParLoop`.

    :return: dict containing the code snippets
    """

    assert kernel_name is not None
    if wrapper_name is None:
        wrapper_name = "wrap_" + kernel_name
    if user_code is None:
        user_code = ""

    direct = all(a.map is None for a in args)

    def itspace_loop(i, d):
        return "for (int i_%d=0; i_%d<%d; ++i_%d) {" % (i, i, d, i)

    def extrusion_loop():
        if direct:
            return "{"
        return "for (int j_0 = start_layer; j_0 < end_layer; ++j_0){"

    _ssinds_arg = ""
    _index_expr = "(%s)n" % as_cstr(IntType)
    is_top = (iteration_region == ON_TOP)
    is_facet = (iteration_region == ON_INTERIOR_FACETS)

    if isinstance(itspace._iterset, Subset):
        _ssinds_arg = "%s* ssinds," % as_cstr(IntType)
        _index_expr = "ssinds[n]"

    _wrapper_args = ', '.join([arg.c_wrapper_arg() for arg in args])

    # Pass in the is_facet flag to mark the case when it's an interior horizontal facet in
    # an extruded mesh.
    _wrapper_decs = ';\n'.join([arg.c_wrapper_dec() for arg in args])

    _vec_decs = ';\n'.join([arg.c_vec_dec(is_facet=is_facet) for arg in args if arg._is_vec_map])

    _intermediate_globals_decl = ';\n'.join(
        [arg.c_intermediate_globals_decl(count)
         for count, arg in enumerate(args)
         if arg._is_global_reduction])
    _intermediate_globals_init = ';\n'.join(
        [arg.c_intermediate_globals_init(count)
         for count, arg in enumerate(args)
         if arg._is_global_reduction])
    _intermediate_globals_writeback = ';\n'.join(
        [arg.c_intermediate_globals_writeback(count)
         for count, arg in enumerate(args)
         if arg._is_global_reduction])

    _vec_inits = ';\n'.join([arg.c_vec_init(is_top, is_facet=is_facet) for arg in args
                             if not arg._is_mat and arg._is_vec_map])

    indent = lambda t, i: ('\n' + '  ' * i).join(t.split('\n'))

    _map_decl = ""
    _apply_offset = ""
    _map_init = ""
    _extr_loop = ""
    _extr_loop_close = ""
    _map_bcs_m = ""
    _map_bcs_p = ""
    _layer_arg = ""
    _layer_decls = ""
    _iterset_masks = ""
    _entity_offset = ""
    _get_mask_indices = ""
    if itspace._extruded:
        _layer_arg = ", %s *layers" % as_cstr(IntType)
        if itspace.iterset.constant_layers:
            idx0 = "0"
            idx1 = "1"
        else:
            if isinstance(itspace.iterset, Subset):
                # Subset doesn't hold full layer array
                idx0 = "2*n"
                idx1 = "2*n+1"
            else:
                idx0 = "2*i"
                idx1 = "2*i+1"
            if itspace.iterset.masks is not None:
                _iterset_masks = "struct EntityMask *iterset_masks,"
            for arg in args:
                if arg._is_mat and any(len(m.implicit_bcs) > 0 for map in as_tuple(arg.map) for m in map):
                    if itspace.iterset.masks is None:
                        raise RuntimeError("Somehow iteration set has no masks, but they are needed")
                    _entity_offset = "PetscInt entity_offset;\n"
                    _entity_offset += "ierr = PetscSectionGetOffset(iterset_masks->section, n, &entity_offset);CHKERRQ(ierr);\n"
                    get_tmp = ["const int64_t *bottom_masks = iterset_masks->bottom;",
                               "const int64_t *top_masks = iterset_masks->top;"]
                    for i, map in enumerate(as_tuple(arg.map)):
                        for j, m in enumerate(map):
                            if m.implicit_bcs:
                                name = "%s_mask_indices" % arg.c_map_name(i, j)
                                get_tmp.append("const PetscInt *%s = %s_mask->indices;" % (name, arg.c_map_name(i, j)))
                    _get_mask_indices = "\n".join(get_tmp)
                    break
        _layer_decls = "%(IntType)s bottom_layer = layers[%(idx0)s];\n"
        if iteration_region == ON_BOTTOM:
            _layer_decls += "%(IntType)s start_layer = layers[%(idx0)s];\n"
            _layer_decls += "%(IntType)s end_layer = layers[%(idx0)s] + 1;\n"
            _layer_decls += "%(IntType)s top_layer = layers[%(idx1)s] - 1;\n"
        elif iteration_region == ON_TOP:
            _layer_decls += "%(IntType)s start_layer = layers[%(idx1)s] - 2;\n"
            _layer_decls += "%(IntType)s end_layer = layers[%(idx1)s] - 1;\n"
            _layer_decls += "%(IntType)s top_layer = layers[%(idx1)s] - 1;\n"
        elif iteration_region == ON_INTERIOR_FACETS:
            _layer_decls += "%(IntType)s start_layer = layers[%(idx0)s];\n"
            _layer_decls += "%(IntType)s end_layer = layers[%(idx1)s] - 2;\n"
            _layer_decls += "%(IntType)s top_layer = layers[%(idx1)s] - 2;\n"
        else:
            _layer_decls += "%(IntType)s start_layer = layers[%(idx0)s];\n"
            _layer_decls += "%(IntType)s end_layer = layers[%(idx1)s] - 1;\n"
            _layer_decls += "%(IntType)s top_layer = layers[%(idx1)s] - 1;\n"

        _layer_decls = _layer_decls % {'idx0': idx0, 'idx1': idx1,
                                       'IntType': as_cstr(IntType)}
        _map_decl += ';\n'.join([arg.c_map_decl(is_facet=is_facet)
                                 for arg in args if arg._uses_itspace])
        _map_init += ';\n'.join([arg.c_map_init(is_top=is_top, is_facet=is_facet)
                                 for arg in args if arg._uses_itspace])
        if itspace.iterset.constant_layers:
            _map_bcs_m += ';\n'.join([arg.c_map_bcs("-", is_facet) for arg in args if arg._is_mat])
            _map_bcs_p += ';\n'.join([arg.c_map_bcs("+", is_facet) for arg in args if arg._is_mat])
        else:
            _map_bcs_m += ';\n'.join([arg.c_map_bcs_variable("-", is_facet) for arg in args if arg._is_mat])
            _map_bcs_p += ';\n'.join([arg.c_map_bcs_variable("+", is_facet) for arg in args if arg._is_mat])
        _apply_offset += ';\n'.join([arg.c_add_offset_map(is_facet=is_facet)
                                     for arg in args if arg._uses_itspace])
        _apply_offset += ';\n'.join([arg.c_add_offset(is_facet=is_facet)
                                     for arg in args if arg._is_vec_map])
        _extr_loop = '\n' + extrusion_loop()
        _extr_loop_close = '}\n'

    # Build kernel invocation. Let X be a parameter of the kernel representing a
    # tensor accessed in an iteration space. Let BUFFER be an array of the same
    # size as X.  BUFFER is declared and intialized in the wrapper function.
    # In particular, if:
    # - X is written or incremented, then BUFFER is initialized to 0
    # - X is read, then BUFFER gathers data expected by X
    _buf_name, _tmp_decl, _tmp_name = {}, {}, {}
    _buf_decl, _buf_gather = OrderedDict(), OrderedDict()  # Deterministic code generation
    for count, arg in enumerate(args):
        if not arg._uses_itspace:
            continue
        _buf_name[arg] = "buffer_%s" % arg.c_arg_name(count)
        _tmp_name[arg] = "tmp_%s" % _buf_name[arg]
        _buf_size = list(itspace._extents)
        if not arg._is_mat:
            # Readjust size to take into account the size of a vector space
            _dat_size = (arg.data.cdim,)
            _buf_size = [sum([e*d for e, d in zip(_buf_size, _dat_size)])]
            _loop_size = [_buf_size[i]//_dat_size[i] for i in range(len(_buf_size))]
        else:
            _dat_size = arg.data.dims[0][0]  # TODO: [0][0] ?
            _buf_size = [e*d for e, d in zip(_buf_size, _dat_size)]
        _buf_decl[arg] = arg.c_buffer_decl(_buf_size, count, _buf_name[arg], is_facet=is_facet)
        _tmp_decl[arg] = arg.c_buffer_decl(_buf_size, count, _tmp_name[arg], is_facet=is_facet,
                                           init=False)
        if arg.access not in [WRITE, INC]:
            _itspace_loops = '\n'.join(['  ' * n + itspace_loop(n, e) for n, e in enumerate(_loop_size)])
            _buf_gather[arg] = arg.c_buffer_gather(_buf_size, count, _buf_name[arg])
            _itspace_loop_close = '\n'.join('  ' * n + '}' for n in range(len(_loop_size) - 1, -1, -1))
            _buf_gather[arg] = "\n".join([_itspace_loops, _buf_gather[arg], _itspace_loop_close])
    _kernel_args = ', '.join([arg.c_kernel_arg(count) if not arg._uses_itspace else _buf_name[arg]
                              for count, arg in enumerate(args)])

    if pass_layer_arg:
        _kernel_args += ", j_0"

    _buf_gather = ";\n".join(_buf_gather.values())
    _buf_decl = ";\n".join(_buf_decl.values())

    def itset_loop_body(i, j, shape, offsets, is_facet=False):
        template_scatter = """
    %(offset_decl)s;
    %(ofs_itspace_loops)s
    %(ind)s%(offset)s
    %(ofs_itspace_loop_close)s
    %(itspace_loops)s
    %(ind)s%(buffer_scatter)s;
    %(itspace_loop_close)s
"""
        nloops = len(shape)
        mult = 1 if not is_facet else 2
        _buf_scatter = OrderedDict()  # Deterministic code generation
        for count, arg in enumerate(args):
            if not (arg._uses_itspace and arg.access in [WRITE, INC]):
                continue
            elif (arg._is_mat and arg._is_mixed) or (arg._is_dat and nloops > 1):
                raise NotImplementedError
            elif arg._is_mat:
                continue
            elif arg._is_dat:
                loop_size = shape[0]*mult
                _itspace_loops, _itspace_loop_close = itspace_loop(0, loop_size), '}'
                _scatter_stmts = arg.c_buffer_scatter_vec(count, i, j, offsets, _buf_name[arg])
                _buf_offset, _buf_offset_decl = '', ''
            else:
                raise NotImplementedError
            _buf_scatter[arg] = template_scatter % {
                'ind': '  ' * nloops,
                'offset_decl': _buf_offset_decl,
                'offset': _buf_offset,
                'buffer_scatter': _scatter_stmts,
                'itspace_loops': indent(_itspace_loops, 2),
                'itspace_loop_close': indent(_itspace_loop_close, 2),
                'ofs_itspace_loops': indent(_itspace_loops, 2) if _buf_offset else '',
                'ofs_itspace_loop_close': indent(_itspace_loop_close, 2) if _buf_offset else ''
            }
        scatter = ";\n".join(_buf_scatter.values())

        if itspace._extruded:
            _addtos_extruded = ';\n'.join([arg.c_addto(i, j, _buf_name[arg],
                                                       _tmp_name[arg],
                                                       _tmp_decl[arg],
                                                       "xtr_", is_facet=is_facet)
                                           for arg in args if arg._is_mat])
            _addtos = ""
        else:
            _addtos_extruded = ""
            _addtos = ';\n'.join([arg.c_addto(i, j, _buf_name[arg],
                                              _tmp_name[arg],
                                              _tmp_decl[arg])
                                  for count, arg in enumerate(args) if arg._is_mat])

        if not _buf_scatter:
            _itspace_loops = ''
            _itspace_loop_close = ''

        template = """
    %(scatter)s
    %(ind)s%(addtos_extruded)s;
    %(addtos)s;
"""
        return template % {
            'ind': '  ' * nloops,
            'scatter': scatter,
            'addtos_extruded': indent(_addtos_extruded, 2 + nloops),
            'addtos': indent(_addtos, 2),
        }

    return {'kernel_name': kernel_name,
            'wrapper_name': wrapper_name,
            'ssinds_arg': _ssinds_arg,
            'iterset_masks': _iterset_masks,
            'index_expr': _index_expr,
            'wrapper_args': _wrapper_args,
            'user_code': user_code,
            'wrapper_decs': indent(_wrapper_decs, 1),
            'vec_inits': indent(_vec_inits, 2),
            'entity_offset': indent(_entity_offset, 2),
            'get_mask_indices': indent(_get_mask_indices, 1),
            'layer_arg': _layer_arg,
            'map_decl': indent(_map_decl, 2),
            'vec_decs': indent(_vec_decs, 2),
            'map_init': indent(_map_init, 5),
            'apply_offset': indent(_apply_offset, 3),
            'layer_decls': indent(_layer_decls, 5),
            'extr_loop': indent(_extr_loop, 5),
            'map_bcs_m': indent(_map_bcs_m, 5),
            'map_bcs_p': indent(_map_bcs_p, 5),
            'extr_loop_close': indent(_extr_loop_close, 2),
            'interm_globals_decl': indent(_intermediate_globals_decl, 3),
            'interm_globals_init': indent(_intermediate_globals_init, 3),
            'interm_globals_writeback': indent(_intermediate_globals_writeback, 3),
            'buffer_decl': _buf_decl,
            'buffer_gather': _buf_gather,
            'kernel_args': _kernel_args,
            'IntType': as_cstr(IntType),
            'itset_loop_body': '\n'.join([itset_loop_body(i, j, shape, offsets, is_facet=(iteration_region == ON_INTERIOR_FACETS))
                                          for i, j, shape, offsets in itspace])}
>>>>>>> 13df3043

    unique_name = UniqueNameGenerator()
    wrapper_args = wrapper_fargs[:]

    def loop_body(index_name):
        kernel_args = kernel_fargs[:]
        inits = []
        writebacks = []

        for i, arg in enumerate(args):
            prefix = 'arg{0}_'.format(i)
            namer = lambda sn: unique_name(prefix + sn)

            c_typenames, _1, _2 = arg.wrapper_args()

            arg_names = []
            for j, typ in enumerate(c_typenames):
                name = namer(str(j))
                arg_names.append(name)
                wrapper_args.append("{typ} *{name}".format(typ=typ, name=name))  # ugh, side effect

            col_name = 'j_0' if itspace._extruded else None
            layer_access = DirectLayerAccess(col_name)
            arg_wrapper, kernel_arg = wrapper_Arg(arg.cache_key, arg_names, index_name, col_name, namer, layer_access)
            inits.extend(arg_wrapper.init)
            inits.extend(arg_wrapper.init_layer)
            writebacks.extend(arg_wrapper.writeback)
            kernel_args.append(kernel_arg)

        return inits + [kernel_name + '(' + ', '.join(kernel_args) + ');'] + writebacks

    body = loop_body('i')

    if itspace._extruded:
<<<<<<< HEAD
        body = ["int i = cell / nlayers;", "int j_0 = cell % nlayers;"] + body
        wrapper_args.append("int nlayers")
    else:
        body.insert(0, "int i = cell;")
    wrapper_args.append("int cell")

    return ''.join(["void ", wrapper_name, "(",
                    ', '.join(wrapper_args),
                    ")\n{\n",
                    '\n'.join('\t' + line for line in body),
                    "\n}\n"])
=======
        snippets['index_exprs'] = """{0} i = cell / nlayers;
    {0} j = cell % nlayers;""".format(as_cstr(IntType))
        snippets['nlayers_arg'] = ", {0} nlayers".format(as_cstr(IntType))
        snippets['extr_pos_loop'] = "{" if direct else "for ({0} j_0 = 0; j_0 < j; ++j_0) {{".format(as_cstr(IntType))
    else:
        snippets['index_exprs'] = "{0} i = cell;".format(as_cstr(IntType))
        snippets['nlayers_arg'] = ""
        snippets['extr_pos_loop'] = ""

    snippets['wrapper_fargs'] = "".join("{1} farg{0}, ".format(i, arg) for i, arg in enumerate(forward_args))
    snippets['kernel_fargs'] = "".join("farg{0}, ".format(i) for i in range(len(forward_args)))

    snippets['IntType'] = as_cstr(IntType)
    template = """
#include <inttypes.h>

static inline void %(wrapper_name)s(%(wrapper_fargs)s%(wrapper_args)s%(nlayers_arg)s, %(IntType)s cell)
{
    %(user_code)s
    %(wrapper_decs)s;
    %(map_decl)s
    %(vec_decs)s;
    %(index_exprs)s
    %(vec_inits)s;
    %(map_init)s;
    %(extr_pos_loop)s
        %(apply_offset)s;
    %(extr_loop_close)s
    %(buffer_decl)s;
    %(buffer_gather)s
    %(kernel_name)s(%(kernel_fargs)s%(kernel_args)s);
    %(map_bcs_m)s;
    %(itset_loop_body)s
    %(map_bcs_p)s;
}
"""
    return template % snippets
>>>>>>> 13df3043
<|MERGE_RESOLUTION|>--- conflicted
+++ resolved
@@ -32,24 +32,13 @@
 # OF THE POSSIBILITY OF SUCH DAMAGE.
 
 """OP2 sequential backend."""
-<<<<<<< HEAD
-from __future__ import absolute_import, print_function, division
-from six.moves import range
-
+
+from copy import deepcopy
 import os
+
 import ctypes
-from copy import deepcopy
-=======
-
-import os
-from textwrap import dedent
-from copy import deepcopy as dcopy
-from collections import OrderedDict
->>>>>>> 13df3043
-
-import ctypes
-
-from pyop2.datatypes import IntType, as_cstr, as_ctypes
+
+from pyop2.datatypes import IntType, as_ctypes
 from pyop2 import base
 from pyop2 import compilation
 from pyop2 import petsc_base
@@ -62,12 +51,7 @@
 from pyop2.petsc_base import DataSet, MixedDataSet       # noqa: F401
 from pyop2.petsc_base import Global, GlobalDataSet       # noqa: F401
 from pyop2.petsc_base import Dat, MixedDat, Mat          # noqa: F401
-<<<<<<< HEAD
-from pyop2.configuration import configuration
 from pyop2.exceptions import NameTypeError  # noqa: F401
-=======
-from pyop2.exceptions import *  # noqa: F401
->>>>>>> 13df3043
 from pyop2.mpi import collective
 from pyop2.profiling import timed_region
 from pyop2.utils import UniqueNameGenerator, as_tuple, cached_property, get_petsc_dir
@@ -107,7 +91,6 @@
                 # evaluation of the trace
                 values.append(d._data.ctypes.data)
         if self._is_indirect or self._is_mat:
-<<<<<<< HEAD
             maps = as_tuple(self.map, Map)
             for map in maps:
                 for m in map:
@@ -115,517 +98,10 @@
                     types.append(m._argtype)
                     values.append(m._values.ctypes.data)
         return c_typenames, types, values
-=======
-            for i, map in enumerate(as_tuple(self.map, Map)):
-                if map is not None:
-                    for j, m in enumerate(map):
-                        val += ", %s *%s" % (as_cstr(IntType), self.c_map_name(i, j))
-                        # boundary masks for variable layer extrusion
-                        if m.iterset._extruded and not m.iterset.constant_layers and m.implicit_bcs:
-                            val += ", struct MapMask *%s_mask" % self.c_map_name(i, j)
-        return val
-
-    def c_vec_dec(self, is_facet=False):
-        facet_mult = 2 if is_facet else 1
-        if self.map is not None:
-            return "%(type)s *%(vec_name)s[%(arity)s];\n" % \
-                {'type': self.ctype,
-                 'vec_name': self.c_vec_name(),
-                 'arity': self.map.arity * facet_mult}
-        else:
-            return "%(type)s *%(vec_name)s;\n" % \
-                {'type': self.ctype,
-                 'vec_name': self.c_vec_name()}
-
-    def c_wrapper_dec(self):
-        val = ""
-        if self._is_mixed_mat:
-            rows, cols = self.data.sparsity.shape
-            for i in range(rows):
-                for j in range(cols):
-                    val += "Mat %(iname)s; MatNestGetSubMat(%(name)s_, %(i)d, %(j)d, &%(iname)s);\n" \
-                        % {'name': self.c_arg_name(),
-                           'iname': self.c_arg_name(i, j),
-                           'i': i,
-                           'j': j}
-        elif self._is_mat:
-            val += "Mat %(iname)s = %(name)s_;\n" % {'name': self.c_arg_name(),
-                                                     'iname': self.c_arg_name(0, 0)}
-        return val
-
-    def c_ind_data(self, idx, i, j=0, is_top=False, offset=None, var=None):
-        return "%(name)s + (%(map_name)s[%(var)s * %(arity)s + %(idx)s]%(top)s%(off_mul)s%(off_add)s)* %(dim)s%(off)s" % \
-            {'name': self.c_arg_name(i),
-             'map_name': self.c_map_name(i, 0),
-             'var': var if var else 'i',
-             'arity': self.map.split[i].arity,
-             'idx': idx,
-             'top': ' + (start_layer - bottom_layer)' if is_top else '',
-             'dim': self.data[i].cdim,
-             'off': ' + %d' % j if j else '',
-             'off_mul': ' * %d' % offset if is_top and offset is not None else '',
-             'off_add': ' + %d' % offset if not is_top and offset is not None else ''}
-
-    def c_ind_data_xtr(self, idx, i, j=0):
-        return "%(name)s + (xtr_%(map_name)s[%(idx)s])*%(dim)s%(off)s" % \
-            {'name': self.c_arg_name(i),
-             'map_name': self.c_map_name(i, 0),
-             'idx': idx,
-             'dim': str(self.data[i].cdim),
-             'off': ' + %d' % j if j else ''}
-
-    def c_kernel_arg_name(self, i, j):
-        return "p_%s" % self.c_arg_name(i, j)
-
-    def c_global_reduction_name(self, count=None):
-        return self.c_arg_name()
-
-    def c_kernel_arg(self, count, i=0, j=0, shape=(0,)):
-        if self._is_dat_view and not self._is_direct:
-            raise NotImplementedError("Indirect DatView not implemented")
-        if self._uses_itspace:
-            if self._is_mat:
-                if self.data[i, j]._is_vector_field:
-                    return self.c_kernel_arg_name(i, j)
-                elif self.data[i, j]._is_scalar_field:
-                    return "(%(t)s (*)[%(dim)d])&%(name)s" % \
-                        {'t': self.ctype,
-                         'dim': shape[0],
-                         'name': self.c_kernel_arg_name(i, j)}
-                else:
-                    raise RuntimeError("Don't know how to pass kernel arg %s" % self)
-            else:
-                if self.data is not None and self.data.dataset._extruded:
-                    return self.c_ind_data_xtr("i_%d" % self.idx.index, i)
-                else:
-                    return self.c_ind_data("i_%d" % self.idx.index, i)
-        elif self._is_indirect:
-            if self._is_vec_map:
-                return self.c_vec_name()
-            return self.c_ind_data(self.idx, i)
-        elif self._is_global_reduction:
-            return self.c_global_reduction_name(count)
-        elif isinstance(self.data, Global):
-            return self.c_arg_name(i)
-        else:
-            if self._is_dat_view:
-                idx = "(%(idx)s + i * %(dim)s)" % {'idx': self.data[i].index,
-                                                   'dim': super(DatView, self.data[i]).cdim}
-            else:
-                idx = "(i * %(dim)s)" % {'dim': self.data[i].cdim}
-            return "%(name)s + %(idx)s" % {'name': self.c_arg_name(i),
-                                           'idx': idx}
-
-    def c_vec_init(self, is_top, is_facet=False):
-        is_top_init = is_top
-        val = []
-        vec_idx = 0
-        for i, (m, d) in enumerate(zip(self.map, self.data)):
-            is_top = is_top_init and m.iterset._extruded
-            for idx in range(m.arity):
-                val.append("%(vec_name)s[%(idx)s] = %(data)s" %
-                           {'vec_name': self.c_vec_name(),
-                            'idx': vec_idx,
-                            'data': self.c_ind_data(idx, i, is_top=is_top,
-                                                    offset=m.offset[idx] if is_top else None)})
-                vec_idx += 1
-            if is_facet:
-                for idx in range(m.arity):
-                    val.append("%(vec_name)s[%(idx)s] = %(data)s" %
-                               {'vec_name': self.c_vec_name(),
-                                'idx': vec_idx,
-                                'data': self.c_ind_data(idx, i, is_top=is_top,
-                                                        offset=m.offset[idx])})
-                    vec_idx += 1
-        return ";\n".join(val)
-
-    def c_addto(self, i, j, buf_name, tmp_name, tmp_decl,
-                extruded=None, is_facet=False):
-        maps = as_tuple(self.map, Map)
-        nrows = maps[0].split[i].arity
-        ncols = maps[1].split[j].arity
-        rows_str = "%s + i * %s" % (self.c_map_name(0, i), nrows)
-        cols_str = "%s + i * %s" % (self.c_map_name(1, j), ncols)
-
-        if extruded is not None:
-            rows_str = extruded + self.c_map_name(0, i)
-            cols_str = extruded + self.c_map_name(1, j)
-
-        if is_facet:
-            nrows *= 2
-            ncols *= 2
-
-        ret = []
-        rbs, cbs = self.data.sparsity[i, j].dims[0][0]
-        rdim = rbs * nrows
-        addto_name = buf_name
-        addto = 'MatSetValuesLocal'
-        if self.data._is_vector_field:
-            addto = 'MatSetValuesBlockedLocal'
-            rmap, cmap = maps
-            rdim, cdim = self.data.dims[i][j]
-            if rmap.vector_index is not None or cmap.vector_index is not None:
-                rows_str = "rowmap"
-                cols_str = "colmap"
-                addto = "MatSetValuesLocal"
-                nbits = IntType.itemsize * 8 - 2
-                fdict = {'nrows': nrows,
-                         'ncols': ncols,
-                         'rdim': rdim,
-                         'cdim': cdim,
-                         'rowmap': self.c_map_name(0, i),
-                         'colmap': self.c_map_name(1, j),
-                         'drop_full_row': 0 if rmap.vector_index is not None else 1,
-                         'drop_full_col': 0 if cmap.vector_index is not None else 1,
-                         'IntType': as_cstr(IntType),
-                         'NBIT': nbits,
-                         # UGH, need to make sure literals have
-                         # correct type ("long int" if using 64 bit
-                         # ints).
-                         'ONE': {62: "1L", 30: "1"}[nbits],
-                         'MASK': "0x%x%s" % (sum(2**(nbits - i) for i in range(3)),
-                                             {62: "L", 30: ""}[nbits])}
-                # Horrible hack alert
-                # To apply BCs to a component of a Dat with cdim > 1
-                # we encode which components to apply things to in the
-                # high bits of the map value
-                # The value that comes in is:
-                # NBIT = (sizeof(IntType)*8 - 2)
-                # -(row + 1 + sum_i 2 ** (NBIT - i))
-                # where i are the components to zero
-                #
-                # So, the actual row (if it's negative) is:
-                # MASK = sum_i 2**(NBIT - i)
-                # (~input) & ~MASK
-                # And we can determine which components to zero by
-                # inspecting the high bits (1 << NBIT - i)
-                ret.append("""
-                %(IntType)s rowmap[%(nrows)d*%(rdim)d];
-                %(IntType)s colmap[%(ncols)d*%(cdim)d];
-                %(IntType)s block_row, block_col, tmp;
-                int discard;
-                for ( int j = 0; j < %(nrows)d; j++ ) {
-                    block_row = %(rowmap)s[i*%(nrows)d + j];
-                    discard = 0;
-                    tmp = -(block_row + 1);
-                    if ( block_row < 0 ) {
-                        discard = 1;
-                        block_row = tmp & ~%(MASK)s;
-                    }
-                    for ( int k = 0; k < %(rdim)d; k++ ) {
-                        if ( discard && (!(tmp & %(MASK)s) || %(drop_full_row)d || ((tmp & (%(ONE)s << (%(NBIT)s - k))) != 0)) ) {
-                            rowmap[j*%(rdim)d + k] = -1;
-                        } else {
-                            rowmap[j*%(rdim)d + k] = (block_row)*%(rdim)d + k;
-                        }
-                    }
-                }
-                for ( int j = 0; j < %(ncols)d; j++ ) {
-                    discard = 0;
-                    block_col = %(colmap)s[i*%(ncols)d + j];
-                    tmp = -(block_col + 1);
-                    if ( block_col < 0 ) {
-                        discard = 1;
-                        block_col = tmp & ~%(MASK)s;
-                    }
-                    for ( int k = 0; k < %(cdim)d; k++ ) {
-                        if ( discard && (!(tmp & %(MASK)s) || %(drop_full_col)d || ((tmp & (%(ONE)s << (%(NBIT)s- k))) != 0)) ) {
-                            colmap[j*%(cdim)d + k] = -1;
-                        } else {
-                            colmap[j*%(cdim)d + k] = (block_col)*%(cdim)d + k;
-                        }
-                    }
-                }
-                """ % fdict)
-                nrows *= rdim
-                ncols *= cdim
-        ret.append("""ierr = %(addto)s(%(mat)s, %(nrows)s, %(rows)s,
-                                         %(ncols)s, %(cols)s,
-                                         (const PetscScalar *)%(vals)s,
-                                         %(insert)s); CHKERRQ(ierr);""" %
-                   {'mat': self.c_arg_name(i, j),
-                    'vals': addto_name,
-                    'addto': addto,
-                    'nrows': nrows,
-                    'ncols': ncols,
-                    'rows': rows_str,
-                    'cols': cols_str,
-                    'IntType': as_cstr(IntType),
-                    'insert': "INSERT_VALUES" if self.access == WRITE else "ADD_VALUES"})
-        ret = " "*16 + "{\n" + "\n".join(ret) + "\n" + " "*16 + "}"
-        return ret
-
-    def c_add_offset(self, is_facet=False):
-        if not self.map.iterset._extruded:
-            return ""
-        val = []
-        vec_idx = 0
-        for i, (m, d) in enumerate(zip(self.map, self.data)):
-            for idx in range(m.arity):
-                val.append("%(name)s[%(j)d] += %(offset)d * %(dim)s;" %
-                           {'name': self.c_vec_name(),
-                            'j': vec_idx,
-                            'offset': m.offset[idx],
-                            'dim': d.cdim})
-                vec_idx += 1
-            if is_facet:
-                for idx in range(m.arity):
-                    val.append("%(name)s[%(j)d] += %(offset)d * %(dim)s;" %
-                               {'name': self.c_vec_name(),
-                                'j': vec_idx,
-                                'offset': m.offset[idx],
-                                'dim': d.cdim})
-                    vec_idx += 1
-        return '\n'.join(val)+'\n'
-
-    # New globals generation which avoids false sharing.
-    def c_intermediate_globals_decl(self, count):
-        return "%(type)s %(name)s_l%(count)s[1][%(dim)s]" % \
-            {'type': self.ctype,
-             'name': self.c_arg_name(),
-             'count': str(count),
-             'dim': self.data.cdim}
-
-    def c_intermediate_globals_init(self, count):
-        if self.access == INC:
-            init = "(%(type)s)0" % {'type': self.ctype}
-        else:
-            init = "%(name)s[i]" % {'name': self.c_arg_name()}
-        return "for ( int i = 0; i < %(dim)s; i++ ) %(name)s_l%(count)s[0][i] = %(init)s" % \
-            {'dim': self.data.cdim,
-             'name': self.c_arg_name(),
-             'count': str(count),
-             'init': init}
-
-    def c_intermediate_globals_writeback(self, count):
-        d = {'gbl': self.c_arg_name(),
-             'local': "%(name)s_l%(count)s[0][i]" %
-             {'name': self.c_arg_name(), 'count': str(count)}}
-        if self.access == INC:
-            combine = "%(gbl)s[i] += %(local)s" % d
-        elif self.access == MIN:
-            combine = "%(gbl)s[i] = %(gbl)s[i] < %(local)s ? %(gbl)s[i] : %(local)s" % d
-        elif self.access == MAX:
-            combine = "%(gbl)s[i] = %(gbl)s[i] > %(local)s ? %(gbl)s[i] : %(local)s" % d
-        return """
-#pragma omp critical
-for ( int i = 0; i < %(dim)s; i++ ) %(combine)s;
-""" % {'combine': combine, 'dim': self.data.cdim}
-
-    def c_map_decl(self, is_facet=False):
-        if self._is_mat:
-            dsets = self.data.sparsity.dsets
-        else:
-            dsets = (self.data.dataset,)
-        val = []
-        for i, (map, dset) in enumerate(zip(as_tuple(self.map, Map), dsets)):
-            for j, (m, d) in enumerate(zip(map, dset)):
-                dim = m.arity
-                if is_facet:
-                    dim *= 2
-                val.append("%(IntType)s xtr_%(name)s[%(dim)s];" %
-                           {'name': self.c_map_name(i, j),
-                            'dim': dim,
-                            'IntType': as_cstr(IntType)})
-        return '\n'.join(val)+'\n'
-
-    def c_map_init(self, is_top=False, is_facet=False):
-        if self._is_mat:
-            dsets = self.data.sparsity.dsets
-        else:
-            dsets = (self.data.dataset,)
-        val = []
-        for i, (map, dset) in enumerate(zip(as_tuple(self.map, Map), dsets)):
-            for j, (m, d) in enumerate(zip(map, dset)):
-                for idx in range(m.arity):
-                    val.append("xtr_%(name)s[%(ind)s] = *(%(name)s + i * %(dim)s + %(ind)s)%(off_top)s;" %
-                               {'name': self.c_map_name(i, j),
-                                'dim': m.arity,
-                                'ind': idx,
-                                'off_top': ' + (start_layer - bottom_layer) * '+str(m.offset[idx]) if is_top else ''})
-                if is_facet:
-                    for idx in range(m.arity):
-                        val.append("xtr_%(name)s[%(ind)s] = *(%(name)s + i * %(dim)s + %(ind_zero)s)%(off_top)s%(off)s;" %
-                                   {'name': self.c_map_name(i, j),
-                                    'dim': m.arity,
-                                    'ind': idx + m.arity,
-                                    'ind_zero': idx,
-                                    'off_top': ' + (start_layer - bottom_layer)' if is_top else '',
-                                    'off': ' + ' + str(m.offset[idx])})
-        return '\n'.join(val)+'\n'
-
-    def c_map_bcs_variable(self, sign, is_facet):
-        maps = as_tuple(self.map, Map)
-        val = []
-        val.append("for (int facet = 0; facet < %d; facet++) {" % (2 if is_facet else 1))
-        bottom_masking = []
-        top_masking = []
-        chart = None
-        for i, map in enumerate(maps):
-            if not map.iterset._extruded:
-                continue
-            for j, m in enumerate(map):
-                map_name = self.c_map_name(i, j)
-                for location, method in m.implicit_bcs:
-                    if chart is None:
-                        chart = m.boundary_masks[method].section.getChart()
-                    else:
-                        assert chart == m.boundary_masks[method].section.getChart()
-                    tmp = """apply_extruded_mask(%(map_name)s_mask->section,
-                                                 %(map_name)s_mask_indices,
-                                                 %(mask_name)s,
-                                                 facet*%(facet_offset)s,
-                                                 %(nbits)s,
-                                                 %(sign)s10000000,
-                                                 xtr_%(map_name)s);""" % \
-                          {"map_name": map_name,
-                           "mask_name": "%s_mask" % location,
-                           "facet_offset": m.arity,
-                           "nbits": chart[1],
-                           "sign": sign}
-                    if location == "bottom":
-                        bottom_masking.append(tmp)
-                    else:
-                        top_masking.append(tmp)
-        if chart is None:
-            # No implicit bcs found
-            return ""
-        if len(bottom_masking) > 0:
-            val.append("const int64_t bottom_mask = bottom_masks[entity_offset + j_0 - bottom_layer + facet];")
-            val.append("\n".join(bottom_masking))
-        if len(top_masking) > 0:
-            val.append("const int64_t top_mask = top_masks[entity_offset + j_0 - bottom_layer + facet];")
-            val.append("\n".join(top_masking))
-        val.append("}")
-        return "\n".join(val)
-
-    def c_map_bcs(self, sign, is_facet):
-        maps = as_tuple(self.map, Map)
-        val = []
-        # To throw away boundary condition values, we subtract a large
-        # value from the map to make it negative then add it on later to
-        # get back to the original
-        max_int = 10000000
-
-        need_bottom = False
-        # Apply any bcs on the first (bottom) layer
-        for i, map in enumerate(maps):
-            if not map.iterset._extruded:
-                continue
-            for j, m in enumerate(map):
-                bottom_masks = None
-                for location, name in m.implicit_bcs:
-                    if location == "bottom":
-                        if bottom_masks is None:
-                            bottom_masks = m.bottom_mask[name].copy()
-                        else:
-                            bottom_masks += m.bottom_mask[name]
-                        need_bottom = True
-                if bottom_masks is not None:
-                    for idx in range(m.arity):
-                        if bottom_masks[idx] < 0:
-                            val.append("xtr_%(name)s[%(ind)s] %(sign)s= %(val)s;" %
-                                       {'name': self.c_map_name(i, j),
-                                        'val': max_int,
-                                        'ind': idx,
-                                        'sign': sign})
-        if need_bottom:
-            val.insert(0, "if (j_0 == bottom_layer) {")
-            val.append("}")
-
-        need_top = False
-        pos = len(val)
-        # Apply any bcs on last (top) layer
-        for i, map in enumerate(maps):
-            if not map.iterset._extruded:
-                continue
-            for j, m in enumerate(map):
-                top_masks = None
-                for location, name in m.implicit_bcs:
-                    if location == "top":
-                        if top_masks is None:
-                            top_masks = m.top_mask[name].copy()
-                        else:
-                            top_masks += m.top_mask[name]
-                        need_top = True
-                if top_masks is not None:
-                    facet_offset = m.arity if is_facet else 0
-                    for idx in range(m.arity):
-                        if top_masks[idx] < 0:
-                            val.append("xtr_%(name)s[%(ind)s] %(sign)s= %(val)s;" %
-                                       {'name': self.c_map_name(i, j),
-                                        'val': max_int,
-                                        'ind': idx + facet_offset,
-                                        'sign': sign})
-        if need_top:
-            val.insert(pos, "if (j_0 == top_layer - 1) {")
-            val.append("}")
-        return '\n'.join(val)+'\n'
-
-    def c_add_offset_map(self, is_facet=False):
-        if self._is_mat:
-            dsets = self.data.sparsity.dsets
-        else:
-            dsets = (self.data.dataset,)
-        val = []
-        for i, (map, dset) in enumerate(zip(as_tuple(self.map, Map), dsets)):
-            if not map.iterset._extruded:
-                continue
-            for j, (m, d) in enumerate(zip(map, dset)):
-                for idx in range(m.arity):
-                    val.append("xtr_%(name)s[%(ind)s] += %(off)d;" %
-                               {'name': self.c_map_name(i, j),
-                                'off': m.offset[idx],
-                                'ind': idx})
-                if is_facet:
-                    for idx in range(m.arity):
-                        val.append("xtr_%(name)s[%(ind)s] += %(off)d;" %
-                                   {'name': self.c_map_name(i, j),
-                                    'off': m.offset[idx],
-                                    'ind': m.arity + idx})
-        return '\n'.join(val)+'\n'
-
-    def c_buffer_decl(self, size, idx, buf_name, is_facet=False, init=True):
-        buf_type = self.data.ctype
-        dim = len(size)
-        compiler = coffee.system.compiler
-        isa = coffee.system.isa
-        align = compiler['align'](isa["alignment"]) if compiler and size[-1] % isa["dp_reg"] == 0 else ""
-        init_expr = " = " + "{" * dim + "0.0" + "}" * dim if self.access in [WRITE, INC] else ""
-        if not init:
-            init_expr = ""
-
-        return "%(typ)s %(name)s%(dim)s%(align)s%(init)s" % \
-            {"typ": buf_type,
-             "name": buf_name,
-             "dim": "".join(["[%d]" % (d * (2 if is_facet else 1)) for d in size]),
-             "align": " " + align,
-             "init": init_expr}
-
-    def c_buffer_gather(self, size, idx, buf_name):
-        dim = self.data.cdim
-        return ";\n".join(["%(name)s[i_0*%(dim)d%(ofs)s] = *(%(ind)s%(ofs)s);\n" %
-                           {"name": buf_name,
-                            "dim": dim,
-                            "ind": self.c_kernel_arg(idx),
-                            "ofs": " + %s" % j if j else ""} for j in range(dim)])
-
-    def c_buffer_scatter_vec(self, count, i, j, mxofs, buf_name):
-        dim = self.data.split[i].cdim
-        return ";\n".join(["*(%(ind)s%(nfofs)s) %(op)s %(name)s[i_0*%(dim)d%(nfofs)s%(mxofs)s]" %
-                           {"ind": self.c_kernel_arg(count, i, j),
-                            "op": "=" if self.access == WRITE else "+=",
-                            "name": buf_name,
-                            "dim": dim,
-                            "nfofs": " + %d" % o if o else "",
-                            "mxofs": " + %d" % (mxofs[0] * dim) if mxofs else ""}
-                           for o in range(dim)])
->>>>>>> 13df3043
 
 
 class JITModule(base.JITModule):
 
-<<<<<<< HEAD
     def generate_wrapper(self):
         is_facet = (self._iteration_region == ON_INTERIOR_FACETS)
 
@@ -710,77 +186,6 @@
                         ")\n{\n",
                         '\n'.join('\t' + line for line in body),
                         "\n}\n"])
-=======
-    _wrapper = """
-struct MapMask {
-    /* Row pointer */
-    PetscSection section;
-    /* Indices */
-    const PetscInt *indices;
-};
-
-struct EntityMask {
-    PetscSection section;
-    const int64_t *bottom;
-    const int64_t *top;
-};
-
-static PetscErrorCode apply_extruded_mask(PetscSection section,
-                                          const PetscInt mask_indices[],
-                                          const int64_t mask,
-                                          const int facet_offset,
-                                          const int nbits,
-                                          const int value_offset,
-                                          PetscInt map[])
-{
-    PetscErrorCode ierr;
-    PetscInt dof, off;
-    /* Shortcircuit for interior cells */
-    if (!mask) return 0;
-    for (int bit = 0; bit < nbits; bit++) {
-        if (mask & (1L<<bit)) {
-            ierr = PetscSectionGetDof(section, bit, &dof); CHKERRQ(ierr);
-            ierr = PetscSectionGetOffset(section, bit, &off); CHKERRQ(ierr);
-            for (int k = off; k < off + dof; k++) {
-                map[mask_indices[k] + facet_offset] += value_offset;
-            }
-        }
-    }
-    return 0;
-}
-
-PetscErrorCode %(wrapper_name)s(int start,
-                      int end,
-                      %(iterset_masks)s
-                      %(ssinds_arg)s
-                      %(wrapper_args)s
-                      %(layer_arg)s) {
-  PetscErrorCode ierr;
-  %(user_code)s
-  %(wrapper_decs)s;
-  %(map_decl)s
-  %(vec_decs)s;
-  %(get_mask_indices)s;
-  for ( int n = start; n < end; n++ ) {
-    %(IntType)s i = %(index_expr)s;
-    %(layer_decls)s;
-    %(entity_offset)s;
-    %(vec_inits)s;
-    %(map_init)s;
-    %(extr_loop)s
-    %(buffer_decl)s;
-    %(buffer_gather)s
-    %(kernel_name)s(%(kernel_args)s);
-    %(map_bcs_m)s;
-    %(itset_loop_body)s
-    %(map_bcs_p)s;
-    %(apply_offset)s;
-    %(extr_loop_close)s
-  }
-  return 0;
-}
-"""
->>>>>>> 13df3043
 
     _cppargs = []
     _libraries = []
@@ -915,19 +320,6 @@
         del self._direct
         return self._fun
 
-<<<<<<< HEAD
-=======
-    def generate_code(self):
-        if not self._code_dict:
-            self._code_dict = wrapper_snippets(self._itspace, self._args,
-                                               kernel_name=self._kernel._name,
-                                               user_code=self._kernel._user_code,
-                                               wrapper_name=self._wrapper_name,
-                                               iteration_region=self._iteration_region,
-                                               pass_layer_arg=self._pass_layer_arg)
-        return self._code_dict
-
->>>>>>> 13df3043
     def set_argtypes(self, iterset, *args):
         index_type = as_ctypes(IntType)
         argtypes = [index_type, index_type]
@@ -935,38 +327,12 @@
             argtypes.append(iterset.masks._argtype)
         if isinstance(iterset, Subset):
             argtypes.append(iterset._argtype)
-<<<<<<< HEAD
         if iterset._extruded:
             argtypes.append(ctypes.c_int)
 
         for arg in args:
             _1, types, _2 = arg.wrapper_args()
             argtypes.extend(types)
-=======
-        for arg in args:
-            if arg._is_mat:
-                argtypes.append(arg.data._argtype)
-            else:
-                for d in arg.data:
-                    argtypes.append(d._argtype)
-            if arg._is_indirect or arg._is_mat:
-                maps = as_tuple(arg.map, Map)
-                for map in maps:
-                    if map is not None:
-                        for m in map:
-                            argtypes.append(m._argtype)
-                            if m.iterset._extruded and not m.iterset.constant_layers:
-                                method = None
-                                for location, method_ in m.implicit_bcs:
-                                    if method is None:
-                                        method = method_
-                                    else:
-                                        assert method == method_, "Mixed implicit bc methods not supported"
-                                if method is not None:
-                                    argtypes.append(m.boundary_masks[method]._argtype)
-        if iterset._extruded:
-            argtypes.append(ctypes.c_voidp)
->>>>>>> 13df3043
 
         self._argtypes = argtypes
 
@@ -975,7 +341,6 @@
 
     def prepare_arglist(self, iterset, *args):
         arglist = []
-<<<<<<< HEAD
 
         if isinstance(iterset, Subset):
             arglist.append(iterset._indices.ctypes.data)
@@ -986,31 +351,6 @@
             _1, _2, values = arg.wrapper_args()
             arglist.extend(values)
 
-=======
-        if iterset.masks is not None:
-            arglist.append(iterset.masks.handle)
-        if isinstance(iterset, Subset):
-            arglist.append(iterset._indices.ctypes.data)
-        for arg in args:
-            if arg._is_mat:
-                arglist.append(arg.data.handle.handle)
-            else:
-                for d in arg.data:
-                    # Cannot access a property of the Dat or we will force
-                    # evaluation of the trace
-                    arglist.append(d._data.ctypes.data)
-            if arg._is_indirect or arg._is_mat:
-                for map in arg._map:
-                    if map is not None:
-                        for m in map:
-                            arglist.append(m._values.ctypes.data)
-                            if m.iterset._extruded and not m.iterset.constant_layers:
-                                if m.implicit_bcs:
-                                    _, method = m.implicit_bcs[0]
-                                    arglist.append(m.boundary_masks[method].handle)
-        if iterset._extruded:
-            arglist.append(iterset.layers_array.ctypes.data)
->>>>>>> 13df3043
         return arglist
 
     @cached_property
@@ -1026,298 +366,9 @@
             self.log_flops(self.num_flops * part.size)
 
 
-<<<<<<< HEAD
 def generate_cell_wrapper(itspace, args, forward_args=(), kernel_name=None, wrapper_name=None):
     wrapper_fargs = ["{1} farg{0}".format(i, arg) for i, arg in enumerate(forward_args)]
     kernel_fargs = ["farg{0}".format(i) for i in range(len(forward_args))]
-=======
-def wrapper_snippets(itspace, args,
-                     kernel_name=None, wrapper_name=None, user_code=None,
-                     iteration_region=ALL, pass_layer_arg=False):
-    """Generates code snippets for the wrapper,
-    ready to be into a template.
-
-    :param itspace: :class:`IterationSpace` object of the :class:`ParLoop`,
-                    This is built from the iteration :class:`Set`.
-    :param args: :class:`Arg`s of the :class:`ParLoop`
-    :param kernel_name: Kernel function name (forwarded)
-    :param user_code: Code to insert into the wrapper (forwarded)
-    :param wrapper_name: Wrapper function name (forwarded)
-    :param iteration_region: Iteration region, this is specified when
-                             creating a :class:`ParLoop`.
-
-    :return: dict containing the code snippets
-    """
-
-    assert kernel_name is not None
-    if wrapper_name is None:
-        wrapper_name = "wrap_" + kernel_name
-    if user_code is None:
-        user_code = ""
-
-    direct = all(a.map is None for a in args)
-
-    def itspace_loop(i, d):
-        return "for (int i_%d=0; i_%d<%d; ++i_%d) {" % (i, i, d, i)
-
-    def extrusion_loop():
-        if direct:
-            return "{"
-        return "for (int j_0 = start_layer; j_0 < end_layer; ++j_0){"
-
-    _ssinds_arg = ""
-    _index_expr = "(%s)n" % as_cstr(IntType)
-    is_top = (iteration_region == ON_TOP)
-    is_facet = (iteration_region == ON_INTERIOR_FACETS)
-
-    if isinstance(itspace._iterset, Subset):
-        _ssinds_arg = "%s* ssinds," % as_cstr(IntType)
-        _index_expr = "ssinds[n]"
-
-    _wrapper_args = ', '.join([arg.c_wrapper_arg() for arg in args])
-
-    # Pass in the is_facet flag to mark the case when it's an interior horizontal facet in
-    # an extruded mesh.
-    _wrapper_decs = ';\n'.join([arg.c_wrapper_dec() for arg in args])
-
-    _vec_decs = ';\n'.join([arg.c_vec_dec(is_facet=is_facet) for arg in args if arg._is_vec_map])
-
-    _intermediate_globals_decl = ';\n'.join(
-        [arg.c_intermediate_globals_decl(count)
-         for count, arg in enumerate(args)
-         if arg._is_global_reduction])
-    _intermediate_globals_init = ';\n'.join(
-        [arg.c_intermediate_globals_init(count)
-         for count, arg in enumerate(args)
-         if arg._is_global_reduction])
-    _intermediate_globals_writeback = ';\n'.join(
-        [arg.c_intermediate_globals_writeback(count)
-         for count, arg in enumerate(args)
-         if arg._is_global_reduction])
-
-    _vec_inits = ';\n'.join([arg.c_vec_init(is_top, is_facet=is_facet) for arg in args
-                             if not arg._is_mat and arg._is_vec_map])
-
-    indent = lambda t, i: ('\n' + '  ' * i).join(t.split('\n'))
-
-    _map_decl = ""
-    _apply_offset = ""
-    _map_init = ""
-    _extr_loop = ""
-    _extr_loop_close = ""
-    _map_bcs_m = ""
-    _map_bcs_p = ""
-    _layer_arg = ""
-    _layer_decls = ""
-    _iterset_masks = ""
-    _entity_offset = ""
-    _get_mask_indices = ""
-    if itspace._extruded:
-        _layer_arg = ", %s *layers" % as_cstr(IntType)
-        if itspace.iterset.constant_layers:
-            idx0 = "0"
-            idx1 = "1"
-        else:
-            if isinstance(itspace.iterset, Subset):
-                # Subset doesn't hold full layer array
-                idx0 = "2*n"
-                idx1 = "2*n+1"
-            else:
-                idx0 = "2*i"
-                idx1 = "2*i+1"
-            if itspace.iterset.masks is not None:
-                _iterset_masks = "struct EntityMask *iterset_masks,"
-            for arg in args:
-                if arg._is_mat and any(len(m.implicit_bcs) > 0 for map in as_tuple(arg.map) for m in map):
-                    if itspace.iterset.masks is None:
-                        raise RuntimeError("Somehow iteration set has no masks, but they are needed")
-                    _entity_offset = "PetscInt entity_offset;\n"
-                    _entity_offset += "ierr = PetscSectionGetOffset(iterset_masks->section, n, &entity_offset);CHKERRQ(ierr);\n"
-                    get_tmp = ["const int64_t *bottom_masks = iterset_masks->bottom;",
-                               "const int64_t *top_masks = iterset_masks->top;"]
-                    for i, map in enumerate(as_tuple(arg.map)):
-                        for j, m in enumerate(map):
-                            if m.implicit_bcs:
-                                name = "%s_mask_indices" % arg.c_map_name(i, j)
-                                get_tmp.append("const PetscInt *%s = %s_mask->indices;" % (name, arg.c_map_name(i, j)))
-                    _get_mask_indices = "\n".join(get_tmp)
-                    break
-        _layer_decls = "%(IntType)s bottom_layer = layers[%(idx0)s];\n"
-        if iteration_region == ON_BOTTOM:
-            _layer_decls += "%(IntType)s start_layer = layers[%(idx0)s];\n"
-            _layer_decls += "%(IntType)s end_layer = layers[%(idx0)s] + 1;\n"
-            _layer_decls += "%(IntType)s top_layer = layers[%(idx1)s] - 1;\n"
-        elif iteration_region == ON_TOP:
-            _layer_decls += "%(IntType)s start_layer = layers[%(idx1)s] - 2;\n"
-            _layer_decls += "%(IntType)s end_layer = layers[%(idx1)s] - 1;\n"
-            _layer_decls += "%(IntType)s top_layer = layers[%(idx1)s] - 1;\n"
-        elif iteration_region == ON_INTERIOR_FACETS:
-            _layer_decls += "%(IntType)s start_layer = layers[%(idx0)s];\n"
-            _layer_decls += "%(IntType)s end_layer = layers[%(idx1)s] - 2;\n"
-            _layer_decls += "%(IntType)s top_layer = layers[%(idx1)s] - 2;\n"
-        else:
-            _layer_decls += "%(IntType)s start_layer = layers[%(idx0)s];\n"
-            _layer_decls += "%(IntType)s end_layer = layers[%(idx1)s] - 1;\n"
-            _layer_decls += "%(IntType)s top_layer = layers[%(idx1)s] - 1;\n"
-
-        _layer_decls = _layer_decls % {'idx0': idx0, 'idx1': idx1,
-                                       'IntType': as_cstr(IntType)}
-        _map_decl += ';\n'.join([arg.c_map_decl(is_facet=is_facet)
-                                 for arg in args if arg._uses_itspace])
-        _map_init += ';\n'.join([arg.c_map_init(is_top=is_top, is_facet=is_facet)
-                                 for arg in args if arg._uses_itspace])
-        if itspace.iterset.constant_layers:
-            _map_bcs_m += ';\n'.join([arg.c_map_bcs("-", is_facet) for arg in args if arg._is_mat])
-            _map_bcs_p += ';\n'.join([arg.c_map_bcs("+", is_facet) for arg in args if arg._is_mat])
-        else:
-            _map_bcs_m += ';\n'.join([arg.c_map_bcs_variable("-", is_facet) for arg in args if arg._is_mat])
-            _map_bcs_p += ';\n'.join([arg.c_map_bcs_variable("+", is_facet) for arg in args if arg._is_mat])
-        _apply_offset += ';\n'.join([arg.c_add_offset_map(is_facet=is_facet)
-                                     for arg in args if arg._uses_itspace])
-        _apply_offset += ';\n'.join([arg.c_add_offset(is_facet=is_facet)
-                                     for arg in args if arg._is_vec_map])
-        _extr_loop = '\n' + extrusion_loop()
-        _extr_loop_close = '}\n'
-
-    # Build kernel invocation. Let X be a parameter of the kernel representing a
-    # tensor accessed in an iteration space. Let BUFFER be an array of the same
-    # size as X.  BUFFER is declared and intialized in the wrapper function.
-    # In particular, if:
-    # - X is written or incremented, then BUFFER is initialized to 0
-    # - X is read, then BUFFER gathers data expected by X
-    _buf_name, _tmp_decl, _tmp_name = {}, {}, {}
-    _buf_decl, _buf_gather = OrderedDict(), OrderedDict()  # Deterministic code generation
-    for count, arg in enumerate(args):
-        if not arg._uses_itspace:
-            continue
-        _buf_name[arg] = "buffer_%s" % arg.c_arg_name(count)
-        _tmp_name[arg] = "tmp_%s" % _buf_name[arg]
-        _buf_size = list(itspace._extents)
-        if not arg._is_mat:
-            # Readjust size to take into account the size of a vector space
-            _dat_size = (arg.data.cdim,)
-            _buf_size = [sum([e*d for e, d in zip(_buf_size, _dat_size)])]
-            _loop_size = [_buf_size[i]//_dat_size[i] for i in range(len(_buf_size))]
-        else:
-            _dat_size = arg.data.dims[0][0]  # TODO: [0][0] ?
-            _buf_size = [e*d for e, d in zip(_buf_size, _dat_size)]
-        _buf_decl[arg] = arg.c_buffer_decl(_buf_size, count, _buf_name[arg], is_facet=is_facet)
-        _tmp_decl[arg] = arg.c_buffer_decl(_buf_size, count, _tmp_name[arg], is_facet=is_facet,
-                                           init=False)
-        if arg.access not in [WRITE, INC]:
-            _itspace_loops = '\n'.join(['  ' * n + itspace_loop(n, e) for n, e in enumerate(_loop_size)])
-            _buf_gather[arg] = arg.c_buffer_gather(_buf_size, count, _buf_name[arg])
-            _itspace_loop_close = '\n'.join('  ' * n + '}' for n in range(len(_loop_size) - 1, -1, -1))
-            _buf_gather[arg] = "\n".join([_itspace_loops, _buf_gather[arg], _itspace_loop_close])
-    _kernel_args = ', '.join([arg.c_kernel_arg(count) if not arg._uses_itspace else _buf_name[arg]
-                              for count, arg in enumerate(args)])
-
-    if pass_layer_arg:
-        _kernel_args += ", j_0"
-
-    _buf_gather = ";\n".join(_buf_gather.values())
-    _buf_decl = ";\n".join(_buf_decl.values())
-
-    def itset_loop_body(i, j, shape, offsets, is_facet=False):
-        template_scatter = """
-    %(offset_decl)s;
-    %(ofs_itspace_loops)s
-    %(ind)s%(offset)s
-    %(ofs_itspace_loop_close)s
-    %(itspace_loops)s
-    %(ind)s%(buffer_scatter)s;
-    %(itspace_loop_close)s
-"""
-        nloops = len(shape)
-        mult = 1 if not is_facet else 2
-        _buf_scatter = OrderedDict()  # Deterministic code generation
-        for count, arg in enumerate(args):
-            if not (arg._uses_itspace and arg.access in [WRITE, INC]):
-                continue
-            elif (arg._is_mat and arg._is_mixed) or (arg._is_dat and nloops > 1):
-                raise NotImplementedError
-            elif arg._is_mat:
-                continue
-            elif arg._is_dat:
-                loop_size = shape[0]*mult
-                _itspace_loops, _itspace_loop_close = itspace_loop(0, loop_size), '}'
-                _scatter_stmts = arg.c_buffer_scatter_vec(count, i, j, offsets, _buf_name[arg])
-                _buf_offset, _buf_offset_decl = '', ''
-            else:
-                raise NotImplementedError
-            _buf_scatter[arg] = template_scatter % {
-                'ind': '  ' * nloops,
-                'offset_decl': _buf_offset_decl,
-                'offset': _buf_offset,
-                'buffer_scatter': _scatter_stmts,
-                'itspace_loops': indent(_itspace_loops, 2),
-                'itspace_loop_close': indent(_itspace_loop_close, 2),
-                'ofs_itspace_loops': indent(_itspace_loops, 2) if _buf_offset else '',
-                'ofs_itspace_loop_close': indent(_itspace_loop_close, 2) if _buf_offset else ''
-            }
-        scatter = ";\n".join(_buf_scatter.values())
-
-        if itspace._extruded:
-            _addtos_extruded = ';\n'.join([arg.c_addto(i, j, _buf_name[arg],
-                                                       _tmp_name[arg],
-                                                       _tmp_decl[arg],
-                                                       "xtr_", is_facet=is_facet)
-                                           for arg in args if arg._is_mat])
-            _addtos = ""
-        else:
-            _addtos_extruded = ""
-            _addtos = ';\n'.join([arg.c_addto(i, j, _buf_name[arg],
-                                              _tmp_name[arg],
-                                              _tmp_decl[arg])
-                                  for count, arg in enumerate(args) if arg._is_mat])
-
-        if not _buf_scatter:
-            _itspace_loops = ''
-            _itspace_loop_close = ''
-
-        template = """
-    %(scatter)s
-    %(ind)s%(addtos_extruded)s;
-    %(addtos)s;
-"""
-        return template % {
-            'ind': '  ' * nloops,
-            'scatter': scatter,
-            'addtos_extruded': indent(_addtos_extruded, 2 + nloops),
-            'addtos': indent(_addtos, 2),
-        }
-
-    return {'kernel_name': kernel_name,
-            'wrapper_name': wrapper_name,
-            'ssinds_arg': _ssinds_arg,
-            'iterset_masks': _iterset_masks,
-            'index_expr': _index_expr,
-            'wrapper_args': _wrapper_args,
-            'user_code': user_code,
-            'wrapper_decs': indent(_wrapper_decs, 1),
-            'vec_inits': indent(_vec_inits, 2),
-            'entity_offset': indent(_entity_offset, 2),
-            'get_mask_indices': indent(_get_mask_indices, 1),
-            'layer_arg': _layer_arg,
-            'map_decl': indent(_map_decl, 2),
-            'vec_decs': indent(_vec_decs, 2),
-            'map_init': indent(_map_init, 5),
-            'apply_offset': indent(_apply_offset, 3),
-            'layer_decls': indent(_layer_decls, 5),
-            'extr_loop': indent(_extr_loop, 5),
-            'map_bcs_m': indent(_map_bcs_m, 5),
-            'map_bcs_p': indent(_map_bcs_p, 5),
-            'extr_loop_close': indent(_extr_loop_close, 2),
-            'interm_globals_decl': indent(_intermediate_globals_decl, 3),
-            'interm_globals_init': indent(_intermediate_globals_init, 3),
-            'interm_globals_writeback': indent(_intermediate_globals_writeback, 3),
-            'buffer_decl': _buf_decl,
-            'buffer_gather': _buf_gather,
-            'kernel_args': _kernel_args,
-            'IntType': as_cstr(IntType),
-            'itset_loop_body': '\n'.join([itset_loop_body(i, j, shape, offsets, is_facet=(iteration_region == ON_INTERIOR_FACETS))
-                                          for i, j, shape, offsets in itspace])}
->>>>>>> 13df3043
 
     unique_name = UniqueNameGenerator()
     wrapper_args = wrapper_fargs[:]
@@ -1352,7 +403,6 @@
     body = loop_body('i')
 
     if itspace._extruded:
-<<<<<<< HEAD
         body = ["int i = cell / nlayers;", "int j_0 = cell % nlayers;"] + body
         wrapper_args.append("int nlayers")
     else:
@@ -1363,43 +413,4 @@
                     ', '.join(wrapper_args),
                     ")\n{\n",
                     '\n'.join('\t' + line for line in body),
-                    "\n}\n"])
-=======
-        snippets['index_exprs'] = """{0} i = cell / nlayers;
-    {0} j = cell % nlayers;""".format(as_cstr(IntType))
-        snippets['nlayers_arg'] = ", {0} nlayers".format(as_cstr(IntType))
-        snippets['extr_pos_loop'] = "{" if direct else "for ({0} j_0 = 0; j_0 < j; ++j_0) {{".format(as_cstr(IntType))
-    else:
-        snippets['index_exprs'] = "{0} i = cell;".format(as_cstr(IntType))
-        snippets['nlayers_arg'] = ""
-        snippets['extr_pos_loop'] = ""
-
-    snippets['wrapper_fargs'] = "".join("{1} farg{0}, ".format(i, arg) for i, arg in enumerate(forward_args))
-    snippets['kernel_fargs'] = "".join("farg{0}, ".format(i) for i in range(len(forward_args)))
-
-    snippets['IntType'] = as_cstr(IntType)
-    template = """
-#include <inttypes.h>
-
-static inline void %(wrapper_name)s(%(wrapper_fargs)s%(wrapper_args)s%(nlayers_arg)s, %(IntType)s cell)
-{
-    %(user_code)s
-    %(wrapper_decs)s;
-    %(map_decl)s
-    %(vec_decs)s;
-    %(index_exprs)s
-    %(vec_inits)s;
-    %(map_init)s;
-    %(extr_pos_loop)s
-        %(apply_offset)s;
-    %(extr_loop_close)s
-    %(buffer_decl)s;
-    %(buffer_gather)s
-    %(kernel_name)s(%(kernel_fargs)s%(kernel_args)s);
-    %(map_bcs_m)s;
-    %(itset_loop_body)s
-    %(map_bcs_p)s;
-}
-"""
-    return template % snippets
->>>>>>> 13df3043
+                    "\n}\n"])